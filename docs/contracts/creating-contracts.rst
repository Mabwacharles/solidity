--- conflicted
+++ resolved
@@ -34,12 +34,8 @@
 
 ::
 
-<<<<<<< HEAD
+    // SPDX-License-Identifier: GPL-3.0
     pragma solidity >=0.4.22 <0.8.0;
-=======
-    // SPDX-License-Identifier: GPL-3.0
-    pragma solidity >=0.4.22 <0.7.0;
->>>>>>> a6d0067b
 
 
     contract OwnedToken {
