<<<<<<< HEAD
### 0.9.0 (unreleased)

Breaking changes:
 * Disallow ``.pop()`` on arrays containing nested mappings.
 * Disallow ``delete`` on types that contain nested mappings.
 * Inline Assembly: Consider functions, function parameters and return variables for shadowing checks.
 * Commandline Interface: Remapping targets are not automatically added to allowed paths.
 * Commandline Interface: Assembler mode no longer enables all outputs by default.


### 0.8.11 (unreleased)
=======
### 0.8.12 (unreleased)

Compiler Features:



Bugfixes:


Solc-Js:
 * The wrapper now requires at least nodejs v10.


### 0.8.11 (2021-12-20)
>>>>>>> 4149560b

Language Features:
 * General: New builtin function ``abi.encodeCall(functionPointer, (arg1, arg2, ...))`` that type-checks the arguments and returns the ABI-encoded function call data.


Compiler Features:
 * Commandline Interface: Add ``--lsp`` option to get ``solc`` to act as a Language Server (LSP) communicating over stdio.


Bugfixes:
 * Code Generator: Fix a crash when using ``@use-src`` and compiling from Yul to ewasm.
 * SMTChecker: Fix internal error when an unsafe target is solved more than once and the counterexample messages are different.
 * SMTChecker: Fix soundness of assigned storage/memory local pointers that were not erasing enough knowledge.
 * Fix internal error when a function has a calldata struct argument with an internal type inside.
 * IR Generator: Fix IR syntax error when copying storage arrays of functions.


### 0.8.10 (2021-11-09)

Language Features:
 * Inline Assembly: Support ``.address`` and ``.selector`` on external function pointers to access their address and function selector.


Compiler Features:
 * Code Generator: Skip existence check for external contract if return data is expected. In this case, the ABI decoder will revert if the contract does not exist.
 * Commandline Interface: Accept nested brackets in step sequences passed to ``--yul-optimizations``.
 * Commandline Interface: Add ``--debug-info`` option for selecting how much extra debug information should be included in the produced EVM assembly and Yul code.
 * Commandline Interface: Support ``--asm``, ``--bin``, ``--ir-optimized``, ``--ewasm`` and ``--ewasm-ir`` output selection options in assembler mode.
 * Commandline Interface: Use different colors when printing errors, warnings and infos.
 * JSON AST: Set absolute paths of imports earlier, in the ``parsing`` stage.
 * SMTChecker: Output values for ``block.*``, ``msg.*`` and ``tx.*`` variables that are present in the called functions.
 * SMTChecker: Report contract invariants and reentrancy properties. This can be enabled via the CLI option ``--model-checker-invariants`` or the Standard JSON option ``settings.modelChecker.invariants``.
 * Standard JSON: Accept nested brackets in step sequences passed to ``settings.optimizer.details.yulDetails.optimizerSteps``.
 * Standard JSON: Add ``settings.debug.debugInfo`` option for selecting how much extra debug information should be included in the produced EVM assembly and Yul code.
 * Yul EVM Code Transform: Switch to new optimized code transform when compiling via Yul with enabled optimizer.
 * Yul Optimizer: Take control-flow side-effects of user-defined functions into account in various optimizer steps.


Bugfixes:
 * Code Generator: Fix constructor source mappings for immutables.
 * Commandline Interface: Disallow ``--error-recovery`` option outside of the compiler mode.
 * Commandline Interface: Don't return zero exit code when writing linked files to disk fails.
 * Commandline Interface: Fix extra newline character being appended to sources passed through standard input, affecting their hashes.
 * Commandline Interface: Report output selection options unsupported by the selected input mode instead of ignoring them.
 * Commandline Interface: When linking only accept exact matches for library names passed to the ``--libraries`` option. Library names not prefixed with a file name used to match any library with that name.
 * SMTChecker: Fix internal error in magic type access (``block``, ``msg``, ``tx``).
 * SMTChecker: Fix internal error in the CHC engine when passing gas in the function options.
 * TypeChecker: Fix internal error when using arrays and structs with user defined value types before declaration.
 * TypeChecker: Fix internal error when using user defined value types in public library functions.
 * TypeChecker: Improved error message for constant variables with (nested) mapping types.
 * Yul Assembler: Fix internal error when function names are not unique.
 * Yul IR Generator: Do not output empty switches/if-bodies for empty contracts.


Important Bugfixes in Experimental Features:
 * Yul IR Generator: Changes to function return variables referenced in modifier invocation arguments were not properly forwarded if there was more than one return variable.


Build System:
 * Pass linker-only emscripten options only when linking.
 * Remove obsolete compatibility workaround for emscripten builds.
 * Update emscripten to version 2.0.33.


### 0.8.9 (2021-09-29)

Important Bugfixes:
 * Immutables: Properly perform sign extension on signed immutables.
 * User Defined Value Type: Fix storage layout of user defined value types for underlying types shorter than 32 bytes.


Bugfixes:
 * AST: Export ``canonicalName`` for ``UserDefinedValueTypeDefinition`` and ``ContractDefinition``.



### 0.8.8 (2021-09-27)

Language Features:
 * Inheritance: A function that overrides only a single interface function does not require the ``override`` specifier.
 * Type System: Support ``type(E).min`` and ``type(E).max`` for enums.
 * User Defined Value Type: allows creating a zero cost abstraction over a value type with stricter type requirements.


Compiler Features:
 * Commandline Interface: Add ``--include-path`` option for specifying extra directories that may contain importable code (e.g. packaged third-party libraries).
 * Commandline Interface: Do not implicitly run evm bytecode generation unless needed for the requested output.
 * Commandline Interface: Normalize paths specified on the command line and make them relative for files located inside base path and/or include paths.
 * Immutable variables can be read at construction time once they are initialized.
 * SMTChecker: Add constraints to better correlate ``address(this).balance`` and ``msg.value``.
 * SMTChecker: Support constants via modules.
 * SMTChecker: Support low level ``call`` as external calls to unknown code.
 * SMTChecker: Support the ``value`` option for external function calls.
 * SMTChecker: Support user defined value types.


Bugfixes:
 * Code Generator: Fix ICE on assigning to calldata structs and statically-sized calldata arrays in inline assembly.
 * Code Generator: Use stable source order for ABI functions.
 * Commandline Interface: Disallow the ``--experimental-via-ir`` option in Standard JSON, Assembler and Linker modes.
 * Commandline Interface: Fix resolution of paths whitelisted with ``--allowed-paths`` or implicitly due to base path, remappings and files being compiled. Correctly handle paths that do not match imports exactly due to being relative, non-normalized or empty.
 * Commandline Interface: Report optimizer options as invalid in Standard JSON and linker modes instead of ignoring them.
 * Name Resolver: Fix that when importing an aliased symbol using ``import {AliasedName} from "a.sol"`` it would use the original name of the symbol and not the aliased one.
 * Opcode Optimizer: Prevent the optimizer from running multiple times to avoid potential bytecode differences for referenced code.
 * Parser: Properly check for multiple SPDX license identifiers next to each other and validate them.
 * SMTChecker: Fix BMC's constraints regarding internal functions.
 * SMTChecker: Fix false negative caused by ``push`` on storage array references returned by internal functions.
 * SMTChecker: Fix false positive in external calls from constructors.
 * SMTChecker: Fix internal error on some multi-source uses of ``abi.*``, cryptographic functions and constants.
 * Standard JSON: Fix non-fatal errors in Yul mode being discarded if followed by a fatal error.
 * Type Checker: Correct wrong error message in inline assembly complaining about ``.slot`` or ``.offset`` not valid when actually ``.length`` was used.
 * Type Checker: Disallow modifier declarations and definitions in interfaces.
 * Yul Optimizer: Fix a crash in LoadResolver, when ``keccak256`` has particular non-identifier arguments.



### 0.8.7 (2021-08-11)

Language Features:
 * Introduce global ``block.basefee`` for retrieving the base fee of the current block.
 * Yul: Introduce builtin ``basefee()`` for retrieving the base fee of the current block.


Compiler Features:
 * AssemblyStack: Also run opcode-based optimizer when compiling Yul code.
 * Commandline Interface: option ``--pretty-json`` works also with ``--standard--json``.
 * EVM: Set the default EVM version to "London".
 * SMTChecker: Do not check underflow and overflow by default.
 * SMTChecker: Unproved targets are hidden by default, and the SMTChecker only states how many unproved targets there are. They can be listed using the command line option ``--model-checker-show-unproved`` or the JSON option ``settings.modelChecker.showUnproved``.
 * SMTChecker: new setting to enable/disable encoding of division and modulo with slack variables. The command line option is ``--model-checker-div-mod-slacks`` and the JSON option is ``settings.modelChecker.divModWithSlacks``.
 * Yul EVM Code Transform: Also pop unused argument slots for functions without return variables (under the same restrictions as for functions with return variables).
 * Yul EVM Code Transform: Do not reuse stack slots that immediately become unreachable.
 * Yul Optimizer: Move function arguments and return variables to memory with the experimental Stack Limit Evader (which is not enabled by default).


Bugfixes:
 * Code Generator: Fix crash when passing an empty string literal to ``bytes.concat()``.
 * Code Generator: Fix internal compiler error when calling functions bound to calldata structs and arrays.
 * Code Generator: Fix internal compiler error when passing a 32-byte hex literal or a zero literal to ``bytes.concat()`` by disallowing such literals.
 * Commandline Interface: Apply ``--optimizer-runs`` option in assembly / yul mode.
 * Commandline Interface: Fix crash when a directory path is passed to ``--standard-json``.
 * Commandline Interface: Read JSON from standard input when ``--standard-json`` gets ``-`` as a file name.
 * Standard JSON: Include source location for errors in files with empty name.
 * Type Checker: Fix internal error and prevent static calls to unimplemented modifiers.
 * Yul Code Generator: Fix internal compiler error when using a long literal with bitwise negation.
 * Yul Code Generator: Fix source location references for calls to builtin functions.
 * Yul Parser: Fix source location references for ``if`` statements.


### 0.8.6 (2021-06-22)

Language Features:
 * Yul: Special meaning of ``".metadata"`` data object in Yul object.


Bugfixes:
 * Control Flow Graph: Fix incorrectly reported unreachable code.
 * Solc-Js: When running ``solcjs`` without the ``--optimize`` flag, use ``settings.optimizer.enabled=false`` in Standard JSON instead of omitting the key.
 * Standard JSON: Omitting ``settings.optimizer.enabled`` was not equivalent to setting it to ``false``. It meant disabling also the peephole optimizer and jumpdest remover which by default still run with ``enabled=false``.


### 0.8.5 (2021-06-10)

Language Features:
 * Allowing conversion from ``bytes`` and ``bytes`` slices to ``bytes1``/.../``bytes32``.
 * Yul: Add ``verbatim`` builtin function to inject arbitrary bytecode.


Compiler Features:
 * Code Generator: Insert helper functions for panic codes instead of inlining unconditionally. This can reduce costs if many panics (checks) are inserted, but can increase costs where few panics are used.
 * EVM: Set the default EVM version to "Berlin".
 * SMTChecker: Function definitions can be annotated with the custom Natspec tag ``custom:smtchecker abstract-function-nondet`` to be abstracted by a nondeterministic value when called.
 * Standard JSON / combined JSON: New artifact "functionDebugData" that contains bytecode offsets of entry points of functions and potentially more information in the future.
 * Yul Optimizer: Evaluate ``keccak256(a, c)``, when the value at memory location ``a`` is known at compile time and ``c`` is a constant ``<= 32``.


Bugfixes:
 * AST: Do not output value of Yul literal if it is not a valid UTF-8 string.
 * Code Generator: Fix internal error when function arrays are assigned to storage variables and the function types can be implicitly converted but are not identical.
 * Code Generator: Fix internal error when super would have to skip an unimplemented function in the virtual resolution order.
 * Control Flow Graph: Assume unimplemented modifiers use a placeholder.
 * Control Flow Graph: Take internal calls to functions that always revert into account for reporting unused or unassigned variables.
 * Function Call Graph: Fix internal error connected with circular constant references.
 * Name Resolver: Do not issue shadowing warning if the shadowing name is not directly accessible.
 * Natspec: Allow multiple ``@return`` tags on public state variable documentation.
 * SMTChecker: Fix internal error on conversion from ``bytes`` to ``fixed bytes``.
 * SMTChecker: Fix internal error on external calls from the constructor.
 * SMTChecker: Fix internal error on struct constructor with fixed bytes member initialized with string literal.
 * Source Locations: Properly set source location of scoped blocks.
 * Standard JSON: Properly allow the ``inliner`` setting under ``settings.optimizer.details``.
 * Type Checker: Fix internal compiler error related to having mapping types in constructor parameter for abstract contracts.
 * Type Checker: Fix internal compiler error when attempting to use an invalid external function type on pre-byzantium EVMs.
 * Type Checker: Fix internal compiler error when overriding receive ether function with one having different parameters during inheritance.
 * Type Checker: Make errors about (nested) mapping type in event or error parameter into fatal type errors.
 * Type Checker: Fix internal compiler error when overriding an implemented modifier with an unimplemented one.


AST Changes:
 * Add member `hexValue` for Yul string and hex literals.



### 0.8.4 (2021-04-21)

Important Bugfixes:
 * ABI Decoder V2: For two-dimensional arrays and specially crafted data in memory, the result of ``abi.decode`` can depend on data elsewhere in memory. Calldata decoding is not affected.


Language Features:
 * Assembly / Yul: Allow hex string literals.
 * Possibility to use ``bytes.concat`` with variable number of ``bytes`` and ``bytesNN`` arguments which behaves as a restricted version of `abi.encodePacked` with a more descriptive name.
 * Support custom errors via the ``error`` keyword and introduce the ``revert`` statement.


Compiler Features:
 * Analysis: Properly detect circular references to the bytecode of other contracts across all function calls.
 * Commandline Interface: Model checker option ``--model-checker-targets`` also accepts ``outOfBounds``.
 * Commandline Interface: New model checker option ``--model-checker-contracts`` allows users to select which contracts should be analyzed as the most derived.
 * Low-Level Inliner: Inline ordinary jumps to small blocks and jumps to small blocks that terminate.
 * NatSpec: Allow ``@notice`` tag on non-public state variables and local variable declarations. The documentation will only be part of the AST, under the field ``documentation``.
 * SMTChecker: Deprecate ``pragma experimental SMTChecker;`` and set default model checker engine to ``none``.
 * SMTChecker: Report local variables in CHC counterexamples.
 * SMTChecker: Report out of bounds index access for arrays and fixed bytes.
 * SMTChecker: Support file level functions and constants.
 * Standard JSON: Model checker option ``settings.modelChecker.targets`` also accepts ``outOfBounds``.
 * Standard JSON: Model checker option ``settings.modelChecker.targets`` takes an array of string targets instead of string of comma separated targets.
 * Standard JSON: New model checker option ``settings.modelChecker.contracts`` allows users to select which contracts should be analyzed as the most derived.
 * Yul EVM Code Transform: Stack Optimization: Reuse slots of unused function arguments and defer allocating stack slots for return variables until after expression statements and assignments that do not reference them.
 * Yul Optimizer: Added a new step FunctionSpecializer, that specializes a function with its literal arguments.


Bugfixes:
 * Antlr Grammar: Fix parsing of import paths involving properly distinguishing between empty and non-empty string literals in general.
 * AST Output: Fix ``kind`` field of ``ModifierInvocation`` for base constructor calls.
 * Commandline interface: Fix internal error when printing AST and using ``--base-path`` or ``file://`` prefix in imports.
 * Commandline interface: Fix standard input bypassing allowed path checks.
 * Natspec: Fix internal error related to the `@returns` documentation for a public state variable overriding a function.
 * SMTChecker: Fix false positive and false negative on ``push`` as LHS of a compound assignment.
 * SMTChecker: Fix false positive in contracts that cannot be deployed.
 * SMTChecker: Fix internal error on public getter returning dynamic data on older EVM versions where these are not available.
 * SMTChecker: Fix internal error on try-catch with function call in catch block.
 * Type Checker: Fix missing error when events are used without an emit statement.


AST Changes:
 * New property for ``ContractDefinition`` nodes: ``usedErrors`` lists AST IDs of all errors used by the contract (even if defined outside).



### 0.8.3 (2021-03-23)

Important Bugfixes:
 * Optimizer: Fix bug on incorrect caching of Keccak-256 hashes.

Compiler Features:
 * Command Line Interface: Drop experimental support for ``--machine evm15``.
 * Optimizer: Try to move ``and`` with constant inside ``or`` to improve storage writes of small types.
 * Optimizer: Replace multiplications and divisions with powers of two by shifts.

Bugfixes:
 * AST Import: For constructors, a public visibility is ignored during importing.
 * Error Reporter: Fix handling of carriage return.
 * SMTChecker: Fix internal error in BMC on resolving virtual functions inside branches.
 * SMTChecker: Fix internal error on ``array.pop`` nested inside 1-tuple.
 * SMTChecker: Fix internal error on ``FixedBytes`` constant initialized with string literal.
 * SMTChecker: Fix internal error on array slices.
 * SMTChecker: Fix internal error on calling public getter on a state variable of type array (possibly nested) of structs.
 * SMTChecker: Fix internal error on pushing to ``string`` casted to ``bytes``.
 * SMTChecker: Fix bug in virtual functions called by constructors.

AST Changes:
 * ModifierInvocation: Add ``kind`` field which can be ``modifierInvocation`` or ``baseConstructorSpecifier``.


### 0.8.2 (2021-03-02)

Compiler Features:
 * AST: Export NatSpec comments above each statement as their documentation.
 * Inline Assembly: Do not warn anymore about variables or functions being shadowed by EVM opcodes.
 * NatSpec: Provide source locations for parsing errors.
 * Optimizer: Simple inlining when jumping to small blocks that jump again after a few side-effect free opcodes.
 * NatSpec: Allow and export all tags that start with ``@custom:``.


Bugfixes:
 * AST: Added ``referencedDeclaration`` for enum members.
 * Code Generator: Fix internal error when functions are passed as parameters of other callables, when the function types can be implicitly converted, but not identical.
 * Parser: Properly parse ``.address`` in some situations.
 * SMTChecker: Fix missing type constraints on block and transaction variables in the deployment phase.
 * Type Checker: Fix internal error when override specifier is not a contract.
 * Type Checker: Make function-hash collision errors into fatal type errors.


AST Changes:
 * Adds ``nameLocation`` to declarations to represent the exact location of the symbolic name.
 * Removed the redundant function type "bytearraypush" - replaced by "arraypush".
 * Support field ``documentation`` to hold NatSpec comments above each statement.


### 0.8.1 (2021-01-27)

Language Features:
 * Possibility to use ``catch Panic(uint code)`` to catch a panic failure from an external call.

Compiler Features:
 * Code Generator: Reduce the cost of ``<address>.code.length`` by using ``extcodesize`` directly.
 * Command Line Interface: Allow ``=`` as separator between library name and address in ``--libraries`` commandline option.
 * Command Line Interface: New option ``--model-checker-targets`` allows specifying which targets should be checked. The valid options are ``all``, ``constantCondition``, ``underflow``, ``overflow``, ``divByZero``, ``balance``, ``assert``, ``popEmptyArray``, where the default is ``all``. Multiple targets can be chosen at the same time, separated by a comma without spaces: ``underflow,overflow,assert``.
 * Command Line Interface: Only accept library addresses with a prefix of ``0x`` in ``--libraries`` commandline option.
 * Optimizer: Add rule to replace ``iszero(sub(x,y))`` by ``eq(x,y)``.
 * Parser: Report meaningful error if parsing a version pragma failed.
 * SMTChecker: Output internal and trusted external function calls in a counterexample's transaction trace.
 * SMTChecker: Show ``msg.value`` in counterexample transaction traces when greater than 0.
 * SMTChecker: Show contract name in counterexample function call.
 * SMTChecker: Support ABI functions as uninterpreted functions.
 * SMTChecker: Support try/catch statements.
 * SMTChecker: Synthesize untrusted functions called externally.
 * SMTChecker: Use checked arithmetic by default and support ``unchecked`` blocks.
 * Standard JSON: New option ``modelCheckerSettings.targets`` allows specifying which targets should be checked. The valid options are ``all``, ``constantCondition``, ``underflow``, ``overflow``, ``divByZero``, ``balance``, ``assert``, ``popEmptyArray``, where the default is ``all``. Multiple targets can be chosen at the same time, separated by a comma without spaces: ``underflow,overflow,assert``.

Bugfixes:
 * Code Generator: Fix length check when decoding malformed error data in catch clause.
 * Control Flow Graph: Fix missing error caused by read from/write to uninitialized variables.
 * SMTChecker: Fix false negatives in overriding modifiers and functions.
 * SMTChecker: Fix false negatives in the presence of inline assembly.
 * SMTChecker: Fix false negatives when analyzing external function calls.
 * SMTChecker: Fix internal error on ``block.chainid``.
 * SMTChecker: Fix internal error on pushing string literal to ``bytes`` array.
 * SMTChecker: Fix missing type constraints for block variables.
 * Type Checker: Fix infinite loop when accessing circular constants from inline assembly.
 * Type Checker: Fix internal error caused by constant structs containing mappings.
 * Type System: Disallow implicit conversion from ``uintN`` to ``intM`` when ``M > N``, and by extension, explicit conversion between the same types is also disallowed.

Build System:
 * Update the soljson.js build to emscripten 2.0.12 and boost 1.75.0.


### 0.8.0 (2020-12-16)

Breaking Changes:
 * Code Generator: All arithmetic is checked by default. These checks can be disabled using ``unchecked { ... }``.
 * Code Generator: Cause a panic if a byte array in storage is accessed whose length is encoded incorrectly.
 * Code Generator: Use ``revert`` with error signature ``Panic(uint256)`` and error codes instead of invalid opcode on failing assertions.
 * Command Line Interface: JSON fields `abi`, `devdoc`, `userdoc` and `storage-layout` are now sub-objects rather than strings.
 * Command Line Interface: Remove the ``--old-reporter`` option.
 * Command Line Interface: Remove the legacy ``--ast-json`` option. Only the ``--ast-compact-json`` option is supported now.
 * General: Enable ABI coder v2 by default.
 * General: Remove global functions ``log0``, ``log1``, ``log2``, ``log3`` and ``log4``.
 * Parser: Exponentiation is right associative. ``a**b**c`` is parsed as ``a**(b**c)``.
 * Scanner: Remove support for the ``\b``, ``\f``, and ``\v`` escape sequences.
 * Standard JSON: Remove the ``legacyAST`` option.
 * Type Checker: Function call options can only be given once.
 * Type System: Declarations with the name ``this``, ``super`` and ``_`` are disallowed, with the exception of public functions and events.
 * Type System: Disallow ``msg.data`` in ``receive()`` function.
 * Type System: Disallow ``type(super)``.
 * Type System: Disallow enums with more than 256 members.
 * Type System: Disallow explicit conversions from negative literals and literals larger than ``type(uint160).max`` to ``address`` type.
 * Type System: Disallow the ``byte`` type. It was an alias to ``bytes1``.
 * Type System: Explicit conversion to ``address`` type always returns a non-payable ``address`` type. In particular, ``address(u)``, ``address(b)``, ``address(c)`` and ``address(this)`` have the type ``address`` instead of ``address payable`` (Here ``u``, ``b``, and ``c`` are arbitrary variables of type ``uint160``, ``bytes20`` and contract type respectively.)
 * Type System: Explicit conversions between two types are disallowed if it changes more than one of sign, width or kind at the same time.
 * Type System: Explicit conversions from literals to enums are only allowed if the value fits in the enum.
 * Type System: Explicit conversions from literals to integer type is as strict as implicit conversions.
 * Type System: Introduce ``address(...).code`` to retrieve the code as ``bytes memory``. The size can be obtained via ``address(...).code.length``, but it will currently always include copying the code.
 * Type System: Introduce ``block.chainid`` for retrieving the current chain id.
 * Type System: Support ``address(...).codehash`` to retrieve the codehash of an account.
 * Type System: The global variables ``tx.origin`` and ``msg.sender`` have type ``address`` instead of ``address payable``.
 * Type System: Unary negation can only be used on signed integers, not on unsigned integers.
 * View Pure Checker: Mark ``chainid`` as view.
 * Yul: Disallow the use of reserved identifiers, such as EVM instructions, even if they are not available in the given dialect / EVM version.
 * Yul: The ``assignimmutable`` builtin in the "EVM with objects" dialect takes the base offset of the code to modify as an additional argument.

Language Features:
 * Super constructors can now be called using the member notation e.g. ``M.C(123)``.

Bugfixes:
 * Type Checker: Perform proper truncating integer arithmetic when using constants in array length expressions.

AST Changes:
 * New AST Node ``IdentifierPath`` replacing in many places the ``UserDefinedTypeName``.
 * New AST Node ``UncheckedBlock`` used for ``unchecked { ... }``.

### 0.7.6 (2020-12-16)

Language Features:
 * Code generator: Support conversion from calldata slices to memory and storage arrays.
 * Code generator: Support copying dynamically encoded structs from calldata to memory.
 * Code generator: Support copying of nested arrays from calldata to memory.
 * Scanner: Generate a parser error when comments or unicode strings contain an unbalanced or underflowing set of unicode direction override markers (LRO, RLO, LRE, RLE, PDF).
 * The fallback function can now also have a single ``calldata`` argument (equaling ``msg.data``) and return ``bytes memory`` (which will not be ABI-encoded but returned as-is).
 * Wasm backend: Add ``i32.select`` and ``i64.select`` instructions.

Compiler Features:
 * Build System: Optionally support dynamic loading of Z3 and use that mechanism for Linux release builds.
 * Code Generator: Avoid memory allocation for default value if it is not used.
 * SMTChecker: Apply constant evaluation on binary arithmetic expressions.
 * SMTChecker: Create underflow and overflow verification targets for increment/decrement in the CHC engine.
 * SMTChecker: Report struct values in counterexamples from CHC engine.
 * SMTChecker: Support early returns in the CHC engine.
 * SMTChecker: Support getters.
 * SMTChecker: Support named arguments in function calls.
 * SMTChecker: Support struct constructor.
 * Standard-Json: Move the recently introduced ``modelCheckerSettings`` key to ``settings.modelChecker``.
 * Standard-Json: Properly filter the requested output artifacts.

Bugfixes:
 * Code generator: Do not pad empty string literals with a single 32-byte zero field in the ABI coder v1.
 * NatSpec: Fix segfault when inheriting return parameter documentation for modifiers with no parameters.
 * SMTChecker: Fix cast string literals to byte arrays.
 * SMTChecker: Fix internal compiler error when doing bitwise compound assignment with string literals.
 * SMTChecker: Fix internal error when trying to generate counterexamples with old z3.
 * SMTChecker: Fix segmentation fault that could occur on certain SMT-enabled sources when no SMT solver was available.
 * SMTChecker: Fix internal error when ``bytes.push()`` is used as the LHS of an assignment.
 * Type Checker: ``super`` is not available in libraries.
 * Type Checker: Disallow leading zeroes in sized-types (e.g. ``bytes000032``), but allow them to be treated as identifiers.
 * Yul Optimizer: Fix a bug in NameSimplifier where a new name created by NameSimplifier could also be created by NameDispenser.
 * Yul Optimizer: Removed NameSimplifier from optimization steps available to users.

### 0.7.5 (2020-11-18)

Language Features:
 * Ability to select the abi coder using ``pragma abicoder v1`` and ``pragma abicoder v2``.
 * Inline Assembly: Use ``.offset`` and ``.length`` for calldata variables of dynamic array type to access their calldata offset and length (number of elements). Both of them can also be assigned to.
 * Immutable variables with literal number values are considered pure.

Compiler Features:
 * Assembler: Perform linking in assembly mode when library addresses are provided.
 * Command Line Interface: New option ``--experimental-via-ir`` allows switching compilation process to go through the Yul intermediate representation. This is highly experimental and is used for development purposes.
 * Command Line Interface: New option ``--model-checker-timeout`` sets a timeout in milliseconds for each individual query performed by the SMTChecker.
 * Command Line Interface: Report error if file could not be read in ``--standard-json`` mode.
 * Command Line interface: Report proper error for each output file which could not be written. Previously an exception was thrown, and execution aborted, on the first error.
 * SMTChecker: Add division by zero checks in the CHC engine.
 * SMTChecker: More precise analysis of external calls using ``this``.
 * SMTChecker: Support ``selector`` for expressions with value known at compile-time.
 * Standard JSON: New option ``modelCheckerSettings.timeout`` sets a timeout in milliseconds for each individual query performed by the SMTChecker.
 * Standard JSON: New option ``settings.viaIR`` allows the same switch as ``--experimental-via-ir`` on the commandline.


Bugfixes:
 * Code generator: Fix missing creation dependency tracking for abstract contracts.
 * Command Line Interface: Fix write error when the directory passed to ``--output-dir`` ends with a slash.
 * Command Line Interface: Reject duplicate libraries in ``--libraries`` option instead of arbitrarily choosing one.
 * NatSpec: Fix internal error when inheriting return parameter documentation but the parameter names differ between base and inherited.
 * SMTChecker: Fix CHC false positives when branches are used inside modifiers.
 * SMTChecker: Fix false negative in modifier applied multiple times.
 * SMTChecker: Fix incorrect counterexamples reported by the CHC engine.
 * SMTChecker: Fix internal error in the BMC engine when inherited contract from a different source unit has private state variables.
 * SMTChecker: Fix internal error on conversion from string literal to byte.
 * SMTChecker: Fix internal error when ``array.push()`` is used as the LHS of an assignment.
 * SMTChecker: Fix internal error when assigning state variable via contract's name.
 * SMTChecker: Fix internal error when using tuples of rational literals inside the conditional operator.
 * SMTChecker: Fix lack of reporting potential violations when using only the CHC engine.
 * Standard JSON: Fix library addresses specified in ``libraries`` being used for linking even if the file names do not match.

AST Changes:
 * New member ``suffix`` for inline assembly identifiers. Currently supported values are ``"slot"``, ``"offset"`` and ``"length"`` to access the components of a Solidity variable.


### 0.7.4 (2020-10-19)

Important Bugfixes:
 * Code Generator: Fix data corruption bug when copying empty byte arrays from memory or calldata to storage.


Language Features:
 * Constants can be defined at file level.


Compiler Features:
 * Command Line Interface: New option ``--model-checker-engine`` allows to choose a specific SMTChecker engine. Options are ``all`` (default), ``bmc``, ``chc`` and ``none``.
 * Control Flow Graph: Print warning for non-empty functions with unnamed return parameters that are not assigned a value in all code paths.
 * SMTChecker: Support ``keccak256``, ``sha256``, ``ripemd160`` and ``ecrecover`` in the CHC engine.
 * SMTChecker: Support inline arrays.
 * SMTChecker: Support variables ``block``, ``msg`` and ``tx`` in the CHC engine.
 * Standard JSON: New option ``modelCheckerSettings.engine`` allows to choose a specific SMTChecker engine. Options are ``all`` (default), ``bmc``, ``chc`` and ``none``.


Bugfixes:
 * Code generator: Fix ``ABIEncoderV2`` pragma from the current module affecting inherited functions and applied modifiers.
 * Code generator: Fix internal compiler error when referencing members via module name but not using the reference.
 * Code generator: Fix internal error on returning structs containing mappings from library function.
 * Code generator: Use revert instead of invalid opcode for out-of-bounds array index access in getter.
 * Contract Level Checker: Add missing check against inheriting functions with ABIEncoderV2 return types in ABIEncoderV1 contracts.
 * Name Resolver: Fix shadowing/same-name warnings for later declarations.
 * Type Checker: Allow arrays of contract types as type expressions and as arguments for ``abi.decode``.
 * Type Checker: Disallow invalid use of library names as type name.
 * Type Checker: Fix internal compiler error caused by storage parameters with nested mappings in libraries.


### 0.7.3 (2020-10-07)

Important Bugfixes:
 * Code Generator: Properly cleanup after copying dynamic-array to storage for packed types.

Compiler Features:
 * Code generator: Implemented events with function type as one of its indexed parameters.
 * General: Option to stop compilation after parsing stage. Can be used with ``solc --stop-after parsing``
 * Optimizer: Optimize ``exp`` when base is ``-1``.
 * SMTChecker: Support ``addmod`` and ``mulmod``.
 * SMTChecker: Support array slices.
 * SMTChecker: Support type conversions.


Bugfixes:
 * Fixed internal compiler errors for certain contracts involving the ``new`` expression.
 * JSON AST: Fix internal error when using ``--ast-json`` on a function with memory arguments in ABIEncoderV2 contracts.
 * Type Checker: Add missing checks for calls using types incompatible with ABIEncoderV1 in modules where ABIEncoderV2 is not enabled.
 * Type Checker: Fix internal compiler error when calling `.push(<arg>)` for a storage array with a nested mapping.


### 0.7.2 (2020-09-28)

Important Bugfixes:
 * Type Checker: Disallow two or more free functions with identical name (potentially imported and aliased) and parameter types.

Compiler Features:
 * Export compiler-generated utility sources via standard-json or combined-json.
 * Optimizer: Optimize ``exp`` when base is 0, 1 or 2.
 * SMTChecker: Keep knowledge about string literals, even through assignment, and thus support the ``.length`` property properly.
 * SMTChecker: Support ``address`` type conversion with literals, e.g. ``address(0)``.
 * SMTChecker: Support ``revert()``.
 * SMTChecker: Support ``type(T).min``, ``type(T).max``, and ``type(I).interfaceId``.
 * SMTChecker: Support compound and, or, and xor operators.
 * SMTChecker: Support events and low-level logs.
 * SMTChecker: Support fixed bytes index access.
 * SMTChecker: Support memory allocation, e.g. ``new bytes(123)``.
 * SMTChecker: Support shifts.
 * SMTChecker: Support structs.
 * Type Checker: Explain why oversized hex string literals can not be explicitly converted to a shorter ``bytesNN`` type.
 * Type Checker: More detailed error messages why implicit conversions fail.
 * Type Checker: Report position of first invalid UTF-8 sequence in ``unicode""`` literals.
 * Yul IR Generator: Report source locations related to unimplemented features.
 * Yul Optimizer: Inline into functions further down in the call graph first.
 * Yul Optimizer: Prune unused parameters in functions.
 * Yul Optimizer: Try to simplify function names.


Bugfixes:
 * Code generator: Fix internal error on stripping dynamic types from return parameters on EVM versions without ``RETURNDATACOPY``.
 * Type Checker: Add missing check against nested dynamic arrays in ABI encoding functions when ABIEncoderV2 is disabled.
 * Type Checker: Correct the error message for invalid named parameter in a call to refer to the right argument.
 * Type Checker: Disallow ``virtual`` for modifiers in libraries.
 * Name Resolver: Correct the warning for homonymous, but not shadowing declarations.
 * Type system: Fix internal error on implicit conversion of contract instance to the type of its ``super``.
 * Type system: Fix internal error on implicit conversion of string literal to a calldata string.
 * Type system: Fix named parameters in overloaded function and event calls being matched incorrectly if the order differs from the declaration.
 * ViewPureChecker: Prevent visibility check on constructors.


### 0.7.1 (2020-09-02)

Language Features:
 * Allow function definitions outside of contracts, behaving much like internal library functions.
 * Code generator: Implementing copying structs from calldata to storage.

Compiler Features:
 * SMTChecker: Add underflow and overflow as verification conditions in the CHC engine.
 * SMTChecker: Support bitwise or, xor and not operators.
 * SMTChecker: Support conditional operator.
 * Standard JSON Interface: Do not run EVM bytecode code generation, if only Yul IR or EWasm output is requested.
 * Yul Optimizer: LoopInvariantCodeMotion can move reading operations outside for-loops as long as the affected area is not modified inside the loop.
 * Yul: Report error when using non-string literals for ``datasize()``, ``dataoffset()``, ``linkersymbol()``, ``loadimmutable()``, ``setimmutable()``.

Bugfixes:
 * AST: Remove ``null`` member values also when the compiler is used in standard-json-mode.
 * General: Allow `type(Contract).name` for abstract contracts and interfaces.
 * Immutables: Disallow assigning immutables more than once during their declaration.
 * Immutables: Properly treat complex assignment and increment/decrement as both reading and writing and thus disallow it everywhere for immutable variables.
 * Optimizer: Keep side-effects of ``x`` in ``byte(a, shr(b, x))`` even if the constants ``a`` and ``b`` would make the expression zero unconditionally. This optimizer rule is very hard if not impossible to trigger in a way that it can result in invalid code, though.
 * References Resolver: Fix internal bug when using constructor for library.
 * Scanner: Fix bug where whitespace would be allowed within the ``->`` token (e.g. ``function f() -   > x {}`` becomes invalid in inline assembly and Yul).
 * SMTChecker: Fix internal error in BMC function inlining.
 * SMTChecker: Fix internal error on array implicit conversion.
 * SMTChecker: Fix internal error on fixed bytes index access.
 * SMTChecker: Fix internal error on lvalue unary operators with tuples.
 * SMTChecker: Fix internal error on tuple assignment.
 * SMTChecker: Fix internal error on tuples of one element that have tuple type.
 * SMTChecker: Fix internal error when using imported code.
 * SMTChecker: Fix soundness of array ``pop``.
 * Type Checker: Disallow ``using for`` directive inside interfaces.
 * Type Checker: Disallow signed literals as exponent in exponentiation operator.
 * Type Checker: Disallow structs containing nested mapping in memory as parameters for library functions.
 * Yul Optimizer: Ensure that Yul keywords are not mistakenly used by the NameDispenser and VarNameCleaners. The bug would manifest as uncompilable code.
 * Yul Optimizer: Make function inlining order more resilient to whether or not unrelated source files are present.


### 0.7.0 (2020-07-28)

Breaking changes:
 * Inline Assembly: Disallow ``.`` in user-defined function and variable names.
 * Inline Assembly: Slot and offset of storage pointer variable ``x`` are accessed via ``x.slot`` and ``x.offset`` instead of ``x_slot`` and ``x_offset``.
 * JSON AST: Mark hex string literals with ``kind: "hexString"``.
 * JSON AST: Remove members with ``null`` value from JSON output.
 * Parser: Disallow ``gwei`` as identifier.
 * Parser: Disallow dot syntax for ``value`` and ``gas``.
 * Parser: Disallow non-printable characters in string literals.
 * Parser: Introduce Unicode string literals: ``unicode"😃"``.
 * Parser: NatSpec comments on variables are only allowed for public state variables.
 * Parser: Remove the ``finney`` and ``szabo`` denominations.
 * Parser: Remove the identifier ``now`` (replaced by ``block.timestamp``).
 * Reference Resolver: ``using A for B`` only affects the contract it is mentioned in and not all derived contracts
 * Type Checker: Disallow ``virtual`` for library functions.
 * Type Checker: Disallow assignments to state variables that contain nested mappings.
 * Type checker: Disallow events with same name and parameter types in inheritance hierarchy.
 * Type Checker: Disallow shifts by signed types.
 * Type Checker: Disallow structs and arrays in memory or calldata if they contain nested mappings.
 * Type Checker: Exponentiation and shifts of literals by non-literals will always use ``uint256`` or ``int256`` as a type.
 * Yul: Disallow consecutive and trailing dots in identifiers. Leading dots were already disallowed.
 * Yul: Disallow EVM instruction `pc()`.


Language Features:
 * Inheritance: Allow overrides to have stricter state mutability: ``view`` can override ``nonpayable`` and ``pure`` can override ``view``.
 * Parser: Deprecate visibility for constructors.
 * State mutability: Do not issue recommendation for stricter mutability for virtual functions but do issue it for functions that override.


Compiler Features:
 * SMTChecker: Report multi-transaction counterexamples including the function calls that initiate the transactions. This does not include concrete values for reference types and reentrant calls.
 * Variable declarations using the ``var`` keyword are not recognized anymore.


Bugfixes:
 * Immutables: Fix internal compiler error when immutables are not assigned.
 * Inheritance: Disallow public state variables overwriting ``pure`` functions.
 * NatSpec: Constructors and functions have consistent userdoc output.
 * SMTChecker: Fix internal error when assigning to a 1-tuple.
 * SMTChecker: Fix internal error when tuples have extra effectless parenthesis.
 * State Mutability: Constant public state variables are considered ``pure`` functions.
 * Type Checker: Fixing deduction issues on function types when function call has named arguments.


### 0.6.12 (2020-07-22)

Language Features:
 * NatSpec: Implement tag ``@inheritdoc`` to copy documentation from a specific base contract.
 * Wasm backend: Add ``i32.ctz``, ``i64.ctz``, ``i32.popcnt``, and ``i64.popcnt``.


Compiler Features:
 * Code Generator: Avoid double cleanup when copying to memory.
 * Code Generator: Evaluate ``keccak256`` of string literals at compile-time.
 * Optimizer: Add rule to remove shifts inside the byte opcode.
 * Peephole Optimizer: Add rule to remove swap after dup.
 * Peephole Optimizer: Remove unnecessary masking of tags.
 * Yul EVM Code Transform: Free stack slots directly after visiting the right-hand-side of variable declarations instead of at the end of the statement only.


Bugfixes:
 * SMTChecker: Fix error in events with indices of type static array.
 * SMTChecker: Fix internal error in sequential storage array pushes (``push().push()``).
 * SMTChecker: Fix internal error when using bitwise operators on fixed bytes type.
 * SMTChecker: Fix internal error when using compound bitwise operator assignments on array indices inside branches.
 * Type Checker: Fix internal compiler error related to oversized types.
 * Type Checker: Fix overload resolution in combination with ``{value: ...}``.


Build System:
 * Update internal dependency of jsoncpp to 1.9.3.


### 0.6.11 (2020-07-07)


Language Features:
 * General: Add unit denomination ``gwei``
 * Yul: Support ``linkersymbol`` builtin in standalone assembly mode to refer to library addresses.
 * Yul: Support using string literals exceeding 32 bytes as literal arguments for builtins.


Compiler Features:
 * NatSpec: Add fields ``kind`` and ``version`` to the JSON output.
 * NatSpec: Inherit tags from unique base functions if derived function does not provide any.
 * Commandline Interface: Prevent some incompatible commandline options from being used together.
 * NatSpec: Support NatSpec comments on events.
 * Yul Optimizer: Store knowledge about storage / memory after ``a := sload(x)`` / ``a := mload(x)``.
 * SMTChecker: Support external calls to unknown code.
 * Source Maps: Also tag jumps into and out of Yul functions as jumps into and out of functions.


Bugfixes:
 * NatSpec: Do not consider ``////`` and ``/***`` as NatSpec comments.
 * Type Checker: Disallow constructor parameters with ``calldata`` data location.
 * Type Checker: Do not disallow assigning to calldata variables.
 * Type Checker: Fix internal error related to ``using for`` applied to non-libraries.
 * Wasm backend: Fix code generation for for-loops with pre statements.
 * Wasm backend: Properly support both ``i32.drop`` and ``i64.drop``, and remove ``drop``.
 * Yul: Disallow the same variable to occur multiple times on the left-hand side of an assignment.
 * Yul: Fix source location of variable multi-assignment.


### 0.6.10 (2020-06-11)

Important Bugfixes:
 * Fixed a bug related to internal library functions with ``calldata`` parameters called via ``using for``.


Compiler Features:
 * Commandline Interface: Re-group help screen.
 * Output compilation error codes in standard-json and when using ``--error-codes``.
 * Yul: Raise warning for switch statements that only have a default and no other cases.


Bugfixes:
 * SMTChecker: Fix internal error when encoding tuples of tuples.
 * SMTChecker: Fix aliasing soundness after pushing to an array pointer.
 * Type system: Fix internal compiler error on calling externally a function that returns variables with calldata location.
 * Type system: Fix bug where a bound function was not found if ``using for`` is applied to explicit reference types.


### 0.6.9 (2020-06-04)

Language Features:
 * Permit calldata location for all variables.
 * NatSpec: Support NatSpec comments on state variables.
 * Yul: EVM instruction `pc()` is marked deprecated and will be removed in the next breaking release.


Compiler Features:
 * Build system: Update the soljson.js build to emscripten 1.39.15 and boost 1.73.0 and include Z3 for integrated SMTChecker support without the callback mechanism.
 * Build system: Switch the emscripten build from the fastcomp backend to the upstream backend.
 * Code Generator: Do not introduce new internal source references for small compiler routines.
 * Commandline Interface: Adds new option ``--base-path PATH`` to use the given path as the root of the source tree (defaults to the root of the filesystem).
 * SMTChecker: Support array ``length``.
 * SMTChecker: Support array ``push`` and ``pop``.
 * SMTChecker: General support to BitVectors and the bitwise ``and`` operator.


Bugfixes:
 * Code Generator: Trigger proper unimplemented errors on certain array copy operations.
 * Commandline Interface: Fix internal error when using ``--assemble`` or ``--yul`` options with ``--machine ewasm`` but without specifying ``--yul-dialect``.
 * NatSpec: DocString block is terminated when encountering an empty line.
 * Optimizer: Fixed a bug in BlockDeDuplicator.
 * Scanner: Fix bug when two empty NatSpec comments lead to scanning past EOL.
 * SMTChecker: Fix internal error on try/catch clauses with parameters.
 * SMTChecker: Fix internal error when applying arithmetic operators to fixed point variables.
 * SMTChecker: Fix internal error when assigning to index access inside branches.
 * SMTChecker: Fix internal error when short circuiting Boolean expressions with function calls in state variable initialization.
 * Type Checker: Disallow assignments to storage variables of type ``mapping``.
 * Type Checker: Disallow inline arrays of non-nameable types.
 * Type Checker: Disallow usage of override with non-public state variables.
 * Type Checker: Fix internal compiler error when accessing members of array slices.
 * Type Checker: Fix internal compiler error when forward referencing non-literal constants from inline assembly.
 * Type Checker: Fix internal compiler error when trying to decode too large static arrays.
 * Type Checker: Fix wrong compiler error when referencing an overridden function without calling it.


### 0.6.8 (2020-05-14)

Important Bugfixes:
 * Add missing callvalue check to the creation code of a contract that does not define a constructor but has a base that does define a constructor.
 * Disallow array slices of arrays with dynamically encoded base types.
 * String literals containing backslash characters can no longer cause incorrect code to be generated when passed directly to function calls or encoding functions when ABIEncoderV2 is active.


Language Features:
 * Implemented ``type(T).min`` and ``type(T).max`` for every integer type ``T`` that returns the smallest and largest value representable by the type.


Compiler Features:
 * Commandline Interface: Don't ignore `--yul-optimizations` in assembly mode.
 * Allow using abi encoding functions for calldata array slices without explicit casts.
 * Wasm binary output: Implement ``br`` and ``br_if``.


Bugfixes:
 * ABI: Skip ``private`` or ``internal`` constructors.
 * Fixed an "Assembly Exception in Bytecode" error where requested functions were generated twice.
 * Natspec: Fixed a bug that ignored ``@return`` tag when no other developer-documentation tags were present.
 * Type Checker: Checks if a literal exponent in the ``**`` operation is too large or fractional.
 * Type Checker: Disallow accessing ``runtimeCode`` for contract types that contain immutable state variables.
 * Yul Assembler: Fix source location of variable declarations without value.


### 0.6.7 (2020-05-04)

Language Features:
 * Add support for EIP 165 interface identifiers with `type(I).interfaceId`.
 * Allow virtual modifiers inside abstract contracts to have empty body.


Compiler Features:
 * Optimizer: Simplify repeated AND and OR operations.
 * Standard Json Input: Support the prefix ``file://`` in the field ``urls``.
 * Add option to specify optimization steps to be performed by Yul optimizer with `--yul-optimizations` in the commandline interface or `optimizer.details.yulDetails.optimizerSteps` in standard-json.

Bugfixes:
 * SMTChecker: Fix internal error when fixed points are used.
 * SMTChecker: Fix internal error when using array slices.
 * Type Checker: Disallow ``virtual`` and ``override`` for constructors.
 * Type Checker: Fix several internal errors by performing size and recursiveness checks of types before the full type checking.
 * Type Checker: Fix internal error when assigning to empty tuples.
 * Type Checker: Fix internal error when applying unary operators to tuples with empty components.
 * Type Checker: Perform recursiveness check on structs declared at the file level.

Build System:
 * soltest.sh: ``SOLIDITY_BUILD_DIR`` is no longer relative to ``REPO_ROOT`` to allow for build directories outside of the source tree.



### 0.6.6 (2020-04-09)

Important Bugfixes:
 * Fix tuple assignments with components occupying multiple stack slots and different stack size on left- and right-hand-side.


Bugfixes:
 * AST export: Export `immutable` property in the field `mutability`.
 * SMTChecker: Fix internal error in the CHC engine when calling inherited functions internally.
 * Type Checker: Error when trying to encode functions with call options gas and value set.



### 0.6.5 (2020-04-06)

Important Bugfixes:
 * Code Generator: Restrict the length of dynamic memory arrays to 64 bits during creation at runtime fixing a possible overflow.


Language Features:
 * Allow local storage variables to be declared without initialization, as long as they are assigned before they are accessed.
 * State variables can be marked ``immutable`` which causes them to be read-only, but assignable in the constructor. The value will be stored directly in the code.


Compiler Features:
 * Commandline Interface: Enable output of storage layout with `--storage-layout`.
 * Metadata: Added support for IPFS hashes of large files that need to be split in multiple chunks.


Bugfixes:
 * Inheritance: Allow public state variables to override functions with dynamic memory types in their return values.
 * Inline Assembly: Fix internal error when accessing invalid constant variables.
 * Inline Assembly: Fix internal error when accessing functions.
 * JSON AST: Always add pointer suffix for memory reference types.
 * Reference Resolver: Fix internal error when accessing invalid struct members.
 * Type Checker: Fix internal errors when assigning nested tuples.


### 0.6.4 (2020-03-10)

Language Features:
 * General: Deprecated `value(...)` and `gas(...)` in favor of `{value: ...}` and `{gas: ...}`
 * Inline Assembly: Allow assigning to `_slot` of local storage variable pointers.
 * Inline Assembly: Perform control flow analysis on inline assembly. Allows storage returns to be set in assembly only.


Compiler Features:
 * AssemblyStack: Support for source locations (source mappings) and thus debugging Yul sources.
 * Commandline Interface: Enable output of experimental optimized IR via ``--ir-optimized``.


Bugfixes:
 * Inheritance: Fix incorrect error on calling unimplemented base functions.
 * Reference Resolver: Fix scoping issue following try/catch statements.
 * Standard-JSON-Interface: Fix a bug related to empty filenames and imports.
 * SMTChecker: Fix internal errors when analysing tuples.
 * Yul AST Import: correctly import blocks as statements, switch statements and string literals.

### 0.6.3 (2020-02-18)

Language Features:
 * Allow contract types and enums as keys for mappings.
 * Allow function selectors to be used as compile-time constants.
 * Report source locations for structured documentation errors.


Compiler Features:
 * AST: Add a new node for doxygen-style, structured documentation that can be received by contract, function, event and modifier definitions.
 * Code Generator: Use ``calldatacopy`` instead of ``codecopy`` to zero out memory past input.
 * Debug: Provide reason strings for compiler-generated internal reverts when using the ``--revert-strings`` option or the ``settings.debug.revertStrings`` setting on ``debug`` mode.
 * Yul Optimizer: Prune functions that call each other but are otherwise unreferenced.
 * SMTChecker: CHC support to internal function calls.


Bugfixes:
 * Assembly: Added missing `source` field to legacy assembly json output to complete the source reference.
 * Parser: Fix an internal error for ``abstract`` without ``contract``.
 * Type Checker: Make invalid calls to uncallable types fatal errors instead of regular.


### 0.6.2 (2020-01-27)

Language Features:
 * Allow accessing external functions via contract and interface names to obtain their selector.
 * Allow interfaces to inherit from other interfaces
 * Allow gas and value to be set in external function calls using ``c.f{gas: 10000, value: 4 ether}()``.
 * Allow specifying the ``salt`` for contract creations and thus the ``create2`` opcode using ``new C{salt: 0x1234, value: 1 ether}(arg1, arg2)``.
 * Inline Assembly: Support literals ``true`` and ``false``.


Compiler Features:
 * LLL: The LLL compiler has been removed.
 * General: Raise warning if runtime bytecode exceeds 24576 bytes (a limit introduced in Spurious Dragon).
 * General: Support compiling starting from an imported AST. Among others, this can be used for mutation testing.
 * Yul Optimizer: Apply penalty when trying to rematerialize into loops.


Bugfixes:
 * Commandline interface: Only activate yul optimizer if ``--optimize`` is given.
 * Fixes internal compiler error on explicitly calling unimplemented base functions.


Build System:
 * Switch to building soljson.js with an embedded base64-encoded wasm binary.


### 0.6.1 (2020-01-02)

Bugfixes:
 * Yul Optimizer: Fix bug in redundant assignment remover in combination with break and continue statements.


### 0.6.0 (2019-12-17)

Breaking changes:
 * ABI: Remove the deprecated ``constant`` and ``payable`` fields.
 * ABI: The ``type`` field is now required and no longer specified to default to ``function``.
 * AST: Inline assembly is exported as structured JSON instead of plain string.
 * C API (``libsolc``): Introduce context parameter to both ``solidity_compile`` and the callback.
 * C API (``libsolc``): The provided callback now takes two parameters, kind and data. The callback can then be used for multiple purposes, such has file imports and SMT queries.
 * C API (``libsolc``): ``solidity_free`` was renamed to ``solidity_reset``. Functions ``solidity_alloc`` and ``solidity_free`` were added.
 * C API (``libsolc``): ``solidity_compile`` now returns a string that must be explicitly freed via ``solidity_free()``
 * Commandline Interface: Remove the text-based AST printer (``--ast``).
 * Commandline Interface: Switch to the new error reporter by default. ``--old-reporter`` falls back to the deprecated old error reporter.
 * Commandline Interface: Add option to disable or choose hash method between IPFS and Swarm for the bytecode metadata.
 * General: Disallow explicit conversions from external function types to ``address`` and add a member called ``address`` to them as replacement.
 * General: Enable Yul optimizer as part of standard optimization.
 * General: New reserved keywords: ``override``, ``receive``, and ``virtual``.
 * General: ``private`` cannot be used together with ``virtual``.
 * General: Split unnamed fallback functions into two cases defined using ``fallback()`` and ``receive()``.
 * Inheritance: State variable shadowing is now disallowed.
 * Inline Assembly: Only strict inline assembly is allowed.
 * Inline Assembly: Variable declarations cannot shadow declarations outside the assembly block.
 * JSON AST: Replace ``superFunction`` attribute by ``baseFunctions``.
 * Natspec JSON Interface: Properly support multiple ``@return`` statements in ``@dev`` documentation and enforce named return parameters to be mentioned documentation.
 * Source mappings: Add "modifier depth" as a fifth field in the source mappings.
 * Standard JSON Interface: Add option to disable or choose hash method between IPFS and Swarm for the bytecode metadata.
 * Syntax: ``push(element)`` for dynamic storage arrays do not return the new length anymore.
 * Syntax: Abstract contracts need to be marked explicitly as abstract by using the ``abstract`` keyword.
 * Syntax: ``length`` member of arrays is now always read-only, even for storage arrays.
 * Type Checker: Resulting type of exponentiation is equal to the type of the base. Also allow signed types for the base.

Language Features:
 * Allow explicit conversions from ``address`` to ``address payable`` via ``payable(...)``.
 * Allow global enums and structs.
 * Allow public variables to override external functions.
 * Allow underscores as delimiters in hex strings.
 * Allow to react on failing external calls using ``try`` and ``catch``.
 * Introduce syntax for array slices and implement them for dynamic calldata arrays.
 * Introduce ``push()`` for dynamic storage arrays. It returns a reference to the newly allocated element, if applicable.
 * Introduce ``virtual`` and ``override`` keywords.
 * Modify ``push(element)`` for dynamic storage arrays such that it does not return the new length anymore.
 * Yul: Introduce ``leave`` statement that exits the current function.
 * JSON AST: Add the function selector of each externally-visible FunctonDefinition to the AST JSON export.

Compiler Features:
 * Allow revert strings to be stripped from the binary using the ``--revert-strings`` option or the ``settings.debug.revertStrings`` setting.
 * ABIEncoderV2: Do not warn about enabled ABIEncoderV2 anymore (the pragma is still needed, though).


### 0.5.17 (2020-03-17)

Bugfixes:
 * Type Checker: Disallow overriding of private functions.


### 0.5.16 (2020-01-02)

Backported Bugfixes:
 * Yul Optimizer: Fix bug in redundant assignment remover in combination with break and continue statements.


### 0.5.15 (2019-12-17)

Bugfixes:
 * Yul Optimizer: Fix incorrect redundant load optimization crossing user-defined functions that contain for-loops with memory / storage writes.

### 0.5.14 (2019-12-09)

Language Features:
 * Allow to obtain the selector of public or external library functions via a member ``.selector``.
 * Inline Assembly: Support constants that reference other constants.
 * Parser: Allow splitting hexadecimal and regular string literals into multiple parts.


Compiler Features:
 * Commandline Interface: Allow translation from yul / strict assembly to EWasm using ``solc --yul --yul-dialect evm --machine ewasm``
 * Set the default EVM version to "Istanbul".
 * SMTChecker: Add support to constructors including constructor inheritance.
 * Yul: When compiling via Yul, string literals from the Solidity code are kept as string literals if every character is safely printable.
 * Yul Optimizer: Perform loop-invariant code motion.


Bugfixes:
 * SMTChecker: Fix internal error when using ``abi.decode``.
 * SMTChecker: Fix internal error when using arrays or mappings of functions.
 * SMTChecker: Fix internal error in array of structs type.
 * Version Checker: ``^0`` should match ``0.5.0``, but no prerelease.
 * Yul: Consider infinite loops and recursion to be not removable.


Build System:
 * Update to emscripten version 1.39.3.


### 0.5.13 (2019-11-14)

Language Features:
 * Allow to obtain the address of a linked library with ``address(LibraryName)``.


Compiler Features:
 * Code Generator: Use SELFBALANCE opcode for ``address(this).balance`` if using Istanbul EVM.
 * EWasm: Experimental EWasm binary output via ``--ewasm`` and as documented in standard-json.
 * SMTChecker: Add break/continue support to the CHC engine.
 * SMTChecker: Support assignments to multi-dimensional arrays and mappings.
 * SMTChecker: Support inheritance and function overriding.
 * Standard JSON Interface: Output the storage layout of a contract when artifact ``storageLayout`` is requested.
 * TypeChecker: List possible candidates when overload resolution fails.
 * TypeChecker: Disallow variables of library types.

Bugfixes:
 * Code Generator: Fixed a faulty assert that would wrongly trigger for array sizes exceeding unsigned integer.
 * SMTChecker: Fix internal error when accessing indices of fixed bytes.
 * SMTChecker: Fix internal error when using function pointers as arguments.
 * SMTChecker: Fix internal error when implicitly converting string literals to fixed bytes.
 * Type Checker: Disallow constructor of the same class to be used as modifier.
 * Type Checker: Treat magic variables as unknown identifiers in inline assembly.
 * Code Generator: Fix internal error when trying to convert ``super`` to a different type


### 0.5.12 (2019-10-01)

Language Features:
 * Type Checker: Allow assignment to external function arguments except for reference types.


Compiler Features:
 * ABI Output: Change sorting order of functions from selector to kind, name.
 * Optimizer: Add rule that replaces the BYTE opcode by 0 if the first argument is larger than 31.
 * SMTChecker: Add loop support to the CHC engine.
 * Yul Optimizer: Take side-effect-freeness of user-defined functions into account.
 * Yul Optimizer: Remove redundant mload/sload operations.
 * Yul Optimizer: Use the fact that branch conditions have certain value inside the branch.


Bugfixes:
 * Code Generator: Fix internal error when popping a dynamic storage array of mappings.
 * Name Resolver: Fix wrong source location when warning on shadowed aliases in import declarations.
 * Scanner: Fix multi-line natspec comment parsing with triple slashes when file is encoded with CRLF instead of LF.
 * Type System: Fix arrays of recursive structs.
 * Yul Optimizer: Fix reordering bug in connection with shifted one and mul/div-instructions in for loop conditions.


### 0.5.11 (2019-08-12)


Language Features:
 * Inline Assembly: Support direct constants of value type in inline assembly.

Compiler Features:
 * ABI: Additional internal type info in the field ``internalType``.
 * eWasm: Highly experimental eWasm output using ``--ewasm`` in the commandline interface or output selection of ``ewasm.wast`` in standard-json.
 * Metadata: Update the swarm hash to the current specification, changes ``bzzr0`` to ``bzzr1`` and urls to use ``bzz-raw://``.
 * Standard JSON Interface: Compile only selected sources and contracts.
 * Standard JSON Interface: Provide secondary error locations (e.g. the source position of other conflicting declarations).
 * SMTChecker: Do not erase knowledge about storage pointers if another storage pointer is assigned.
 * SMTChecker: Support string literal type.
 * SMTChecker: New Horn-based algorithm that proves assertions via multi-transaction contract invariants.
 * Standard JSON Interface: Provide AST even on errors if ``--error-recovery`` commandline switch or StandardCompiler `settings.parserErrorRecovery` is true.
 * Yul Optimizer: Do not inline function if it would result in expressions being duplicated that are not cheap.


Bugfixes:
 * ABI decoder: Ensure that decoded arrays always point to distinct memory locations.
 * Code Generator: Treat dynamically encoded but statically sized arrays and structs in calldata properly.
 * SMTChecker: Fix internal error when inlining functions that contain tuple expressions.
 * SMTChecker: Fix pointer knowledge erasing in loops.
 * SMTChecker: Fix internal error when using compound bitwise assignment operators inside branches.
 * SMTChecker: Fix internal error when inlining a function that returns a tuple containing an unsupported type inside a branch.
 * SMTChecker: Fix internal error when inlining functions that use state variables and belong to a different source.
 * SMTChecker: Fix internal error when reporting counterexamples concerning state variables from different source files.
 * SMTChecker: Fix SMT sort mismatch when using string literals.
 * View/Pure Checker: Properly detect state variable access through base class.
 * Yul Analyzer: Check availability of data objects already in analysis phase.
 * Yul Optimizer: Fix an issue where memory-accessing code was removed even though ``msize`` was used in the program.


### 0.5.10 (2019-06-25)

Important Bugfixes:
 * ABIEncoderV2: Fix incorrect abi encoding of storage array of data type that occupy multiple storage slots
 * Code Generator: Properly zero out higher order bits in elements of an array of negative numbers when assigning to storage and converting the type at the same time.


Compiler Features:
 * Commandline Interface: Experimental parser error recovery via the ``--error-recovery`` commandline switch or StandardCompiler `settings.parserErrorRecovery` boolean.
 * Optimizer: Add rule to simplify ``SUB(~0, X)`` to ``NOT(X)``.
 * Yul Optimizer: Make the optimizer work for all dialects of Yul including eWasm.


Bugfixes:
 * Type Checker: Set state mutability of the function type members ``gas`` and ``value`` to pure (while their return type inherits state mutability from the function type).
 * Yul / Inline Assembly Parser: Disallow trailing commas in function call arguments.


Build System:
 * Attempt to use stock Z3 cmake files to find Z3 and only fall back to manual discovery.
 * CMake: use imported targets for boost.
 * Emscripten build: upgrade to boost 1.70.
 * Generate a cmake error for gcc versions older than 5.0.



### 0.5.9 (2019-05-28)

Language Features:
 * Inline Assembly: Revert change introduced in 0.5.7: The ``callvalue()`` instruction does not require ``payable`` anymore.
 * Static Analyzer: Disallow libraries calling themselves externally.


Compiler Features:
 * Assembler: Encode the compiler version in the deployed bytecode.
 * Code Generator: Fix handling of structs of dynamic size as constructor parameters.
 * Inline Assembly: Disallow the combination of ``msize()`` and the Yul optimizer.
 * Metadata: Add IPFS hashes of source files.
 * Optimizer: Add rule to simplify SHL/SHR combinations.
 * Optimizer: Add rules for multiplication and division by left-shifted one.
 * SMTChecker: Support inherited state variables.
 * SMTChecker: Support tuples and function calls with multiple return values.
 * SMTChecker: Support ``delete``.
 * SMTChecker: Inline external function calls to ``this``.
 * Yul Optimizer: Simplify single-run ``for`` loops to ``if`` statements.
 * Yul Optimizer: Optimize representation of numbers.
 * Yul Optimizer: Do not inline recursive functions.
 * Yul Optimizer: Do not remove instructions that affect ``msize()`` if ``msize()`` is used.

Bugfixes:
 * Code Generator: Explicitly turn uninitialized internal function pointers into invalid functions when loaded from storage.
 * Code Generator: Fix assertion failure when assigning structs containing array of mapping.
 * Compiler Internals: Reset the Yul string repository before each compilation, freeing up memory.
 * SMTChecker: Fix bad cast in base constructor modifier.
 * SMTChecker: Fix internal error when visiting state variable inherited from base class.
 * SMTChecker: Fix internal error in fixed point operations.
 * SMTChecker: Fix internal error in assignment to unsupported type.
 * SMTChecker: Fix internal error in branching when inlining function calls that modify local variables.


### 0.5.8 (2019-04-30)

Important Bugfixes:
 * Code Generator: Fix initialization routine of uninitialized internal function pointers in constructor context.
 * Yul Optimizer: Fix SSA transform for multi-assignments.


Language Features:
 * ABIEncoderV2: Implement encoding of calldata arrays and structs.
 * Code Generation: Implement copying recursive structs from storage to memory.
 * Yul: Disallow function definitions inside for-loop init blocks.


Compiler Features:
 * ABI Decoder: Raise a runtime error on dirty inputs when using the experimental decoder.
 * Optimizer: Add rule for shifts by constants larger than 255 for Constantinople.
 * Optimizer: Add rule to simplify certain ANDs and SHL combinations
 * SMTChecker: Support arithmetic compound assignment operators.
 * SMTChecker: Support unary increment and decrement for array and mapping access.
 * SMTChecker: Show unsupported warning for inline assembly blocks.
 * SMTChecker: Support mod.
 * SMTChecker: Support ``contract`` type.
 * SMTChecker: Support ``this`` as address.
 * SMTChecker: Support address members.
 * Standard JSON Interface: Metadata settings now re-produce the original ``"useLiteralContent"`` setting from the compilation input.
 * Yul: Adds break and continue keywords to for-loop syntax.
 * Yul: Support ``.`` as part of identifiers.
 * Yul Optimizer: Adds steps for detecting and removing of dead code.
 * Yul Code Generator: Directly jump over a series of function definitions (instead of jumping over each one)


Bugfixes:
 * SMTChecker: Implement Boolean short-circuiting.
 * SMTChecker: SSA control-flow did not take into account state variables that were modified inside inlined functions that were called inside branches.
 * Type System: Use correct type name for contracts in event parameters when used in libraries. This affected code generation.
 * Type System: Allow direct call to base class functions that have overloads.
 * Type System: Warn about shadowing builtin variables if user variables are named ``this`` or ``super``.
 * Yul: Properly register functions and disallow shadowing between function variables and variables in the outside scope.


Build System:
 * Soltest: Add commandline option `--test` / `-t` to isoltest which takes a string that allows filtering unit tests.
 * soltest.sh: allow environment variable ``SOLIDITY_BUILD_DIR`` to specify build folder and add ``--help`` usage.


### 0.5.7 (2019-03-26)

Important Bugfixes:
 * ABIEncoderV2: Fix bugs related to loading short value types from storage when encoding an array or struct from storage.
 * ABIEncoderV2: Fix buffer overflow problem when encoding packed array from storage.
 * Optimizer: Fix wrong ordering of arguments in byte optimization rule for constants.


Language Features:
 * Function calls with named arguments now work with overloaded functions.


Compiler Features:
 * Inline Assembly: Issue error when using ``callvalue()`` inside nonpayable function (in the same way that ``msg.value`` already does).
 * Standard JSON Interface: Support "Yul" as input language.
 * SMTChecker: Show callstack together with model if applicable.
 * SMTChecker: Support modifiers.
 * Yul Optimizer: Enable stack allocation optimization by default if Yul optimizer is active (disable in ``yulDetails``).


Bugfixes:
 * Code Generator: Defensively pad memory for ``type(Contract).name`` to multiples of 32.
 * Type System: Detect and disallow internal function pointers as parameters for public/external library functions, even when they are nested/wrapped in structs, arrays or other types.
 * Yul Optimizer: Properly determine whether a variable can be eliminated during stack compression pass.
 * Yul / Inline Assembly Parser: Disallow more than one case statement with the same label inside a switch based on the label's integer value.


Build System:
 * Install scripts: Fix boost repository URL for CentOS 6.
 * Soltest: Fix hex string update in soltest.


### 0.5.6 (2019-03-13)

Important Bugfixes:
 * Yul Optimizer: Fix visitation order bug for the structural simplifier.
 * Optimizer: Fix overflow in optimization rule that simplifies double shift by constant.

Language Features:
 * Allow calldata arrays with dynamically encoded base types with ABIEncoderV2.
 * Allow dynamically encoded calldata structs with ABIEncoderV2.


Compiler Features:
 * Optimizer: Add rules for ``lt``-comparisons with constants.
 * Peephole Optimizer: Remove double ``iszero`` before ``jumpi``.
 * SMTChecker: Support enums without typecast.
 * SMTChecker: Support one-dimensional arrays.
 * Type Checker: Provide better error messages for some literal conversions.
 * Yul Optimizer: Add rule to remove empty default switch cases.
 * Yul Optimizer: Add rule to remove empty cases if no default exists.
 * Yul Optimizer: Add rule to replace a switch with no cases with ``pop(expression)``.


Bugfixes:
 * JSON ABI: Json description of library ABIs no longer contains functions with internal types like storage structs.
 * SMTChecker: Fix internal compiler error when contract contains too large rational number.
 * Type system: Detect if a contract's base uses types that require the experimental abi encoder while the contract still uses the old encoder.


Build System:
 * Soltest: Add support for arrays in function signatures.
 * Soltest: Add support for struct arrays in function signatures.
 * Soltest: Add support for left-aligned, unpadded hex string literals.

### 0.5.5 (2019-03-05)

Language Features:
 * Add support for getters of mappings with ``string`` or ``bytes`` key types.
 * Meta programming: Provide access to the name of contracts via ``type(C).name``.


Compiler Features:
 * Support ``petersburg`` as ``evmVersion`` and set as default.
 * Commandline Interface: Option to activate the experimental yul optimizer using ``-optimize-yul``.
 * Inline Assembly: Consider ``extcodehash`` as part of Constantinople.
 * Inline Assembly: Instructions unavailable to the currently configured EVM are errors now.
 * SMTChecker: Do not report underflow/overflow if they always revert. This removes false positives when using ``SafeMath``.
 * Standard JSON Interface: Allow retrieving metadata without triggering bytecode generation.
 * Standard JSON Interface: Provide fine-grained control over the optimizer via the settings.
 * Static Analyzer: Warn about expressions with custom types when they have no effect.
 * Optimizer: Add new rules with constants including ``LT``, ``GT``, ``AND`` and ``BYTE``.
 * Optimizer: Add rule for shifts with constants for Constantinople.
 * Optimizer: Combine multiple shifts with constant shift-by values into one.
 * Optimizer: Do not mask with 160-bits after ``CREATE`` and ``CREATE2`` as they are guaranteed to return an address or 0.
 * Optimizer: Support shifts in the constant optimiser for Constantinople.
 * Yul Optimizer: Add rule to replace switch statements with literals by matching case body.


Bugfixes:
 * ABIEncoderV2: Fix internal error related to bare delegatecall.
 * ABIEncoderV2: Fix internal error related to ecrecover.
 * ABIEncoderV2: Fix internal error related to mappings as library parameters.
 * ABIEncoderV2: Fix invalid signature for events containing structs emitted in libraries.
 * Inline Assembly: Proper error message for missing variables.
 * Optimizer: Fix internal error related to unused tag removal across assemblies. This never generated any invalid code.
 * SMTChecker: Fix crash related to statically-sized arrays.
 * TypeChecker: Fix internal error and disallow index access on contracts and libraries.
 * Yul: Properly detect name clashes with functions before their declaration.
 * Yul: Take built-in functions into account in the compilability checker.
 * Yul Optimizer: Properly take reassignments to variables in sub-expressions into account when replacing in the ExpressionSimplifier.


Build System:
 * Soltest: Add support for left-aligned, padded hex literals.
 * Soltest: Add support for right-aligned, padded boolean literals.

### 0.5.4 (2019-02-12)

Language Features:
 * Allow calldata structs without dynamically encoded members with ABIEncoderV2.


Compiler Features:
 * ABIEncoderV2: Implement packed encoding.
 * C API (``libsolc`` / raw ``soljson.js``): Introduce ``solidity_free`` method which releases all internal buffers to save memory.
 * Commandline Interface: Adds new option ``--new-reporter`` for improved diagnostics formatting
   along with ``--color`` and ``--no-color`` for colorized output to be forced (or explicitly disabled).


Bugfixes:
 * Code Generator: Defensively pad allocation of creationCode and runtimeCode to multiples of 32 bytes.
 * Commandline Interface: Allow yul optimizer only for strict assembly.
 * Parser: Disallow empty import statements.
 * Type Checker: Disallow mappings with data locations other than ``storage``.
 * Type Checker: Fix internal error when a struct array index does not fit into a uint256.
 * Type System: Properly report packed encoded size for arrays and structs (mostly unused until now).


Build System:
 * Add support for continuous fuzzing via Google oss-fuzz
 * SMT: If using Z3, require version 4.6.0 or newer.
 * Soltest: Add parser that is used in the file-based unit test environment.
 * Ubuntu PPA Packages: Use CVC4 as SMT solver instead of Z3


### 0.5.3 (2019-01-22)

Language Features:
 * Provide access to creation and runtime code of contracts via ``type(C).creationCode`` / ``type(C).runtimeCode``.


Compiler Features:
 * Control Flow Graph: Warn about unreachable code.
 * SMTChecker: Support basic typecasts without truncation.
 * SMTChecker: Support external function calls and erase all knowledge regarding storage variables and references.


Bugfixes:
 * Emscripten: Split simplification rule initialization up further to work around issues with soljson.js in some browsers.
 * Type Checker: Disallow calldata structs until implemented.
 * Type Checker: Return type error if fixed point encoding is attempted instead of throwing ``UnimplementedFeatureError``.
 * Yul: Check that arguments to ``dataoffset`` and ``datasize`` are literals at parse time and properly take this into account in the optimizer.
 * Yul: Parse number literals for detecting duplicate switch cases.
 * Yul: Require switch cases to have the same type.


Build System:
 * Emscripten: Upgrade to emscripten 1.38.8 on travis and circleci.


### 0.5.2 (2018-12-19)

Language Features:
 * Control Flow Graph: Detect every access to uninitialized storage pointers.


Compiler Features:
 * Inline Assembly: Improve error messages around invalid function argument count.
 * Code Generator: Only check callvalue once if all functions are non-payable.
 * Code Generator: Use codecopy for string constants more aggressively.
 * Code Generator: Use binary search for dispatch function if more efficient. The size/speed tradeoff can be tuned using ``--optimize-runs``.
 * SMTChecker: Support mathematical and cryptographic functions in an uninterpreted way.
 * SMTChecker: Support one-dimensional mappings.
 * Standard JSON Interface: Disallow unknown keys in standard JSON input.
 * Standard JSON Interface: Only run code generation if it has been requested. This could lead to unsupported feature errors only being reported at the point where you request bytecode.
 * Static Analyzer: Do not warn about unused variables or state mutability for functions with an empty body.
 * Type Checker: Add an additional reason to be displayed when type conversion fails.
 * Yul: Support object access via ``datasize``, ``dataoffset`` and ``datacopy`` in standalone assembly mode.


Bugfixes:
 * Standard JSON Interface: Report specific error message for json input errors instead of internal compiler error.


Build System:
 * Replace the trusty PPA build by a static build on cosmic that is used for the trusty package instead.
 * Remove support for Visual Studio 2015.


### 0.5.1 (2018-12-03)

Language Features:
 * Allow mapping type for parameters and return variables of public and external library functions.
 * Allow public functions to override external functions.

Compiler Features:
 * Code generator: Do not perform redundant double cleanup on unsigned integers when loading from calldata.
 * Commandline interface: Experimental ``--optimize`` option for assembly mode (``--strict-assembly`` and ``--yul``).
 * SMTChecker: SMTLib2 queries and responses passed via standard JSON compiler interface.
 * SMTChecker: Support ``msg``, ``tx`` and ``block`` member variables.
 * SMTChecker: Support ``gasleft()`` and ``blockhash()`` functions.
 * SMTChecker: Support internal bound function calls.
 * Yul: Support Yul objects in ``--assemble``, ``--strict-assembly`` and ``--yul`` commandline options.

Bugfixes:
 * Assembly output: Do not mix in/out jump annotations with arguments.
 * Commandline interface: Fix crash when using ``--ast`` on empty runtime code.
 * Code Generator: Annotate jump from calldata decoder to function as "jump in".
 * Code Generator: Fix internal error related to state variables of function type access via base contract name.
 * Optimizer: Fix nondeterminism bug related to the boost version and constants representation. The bug only resulted in less optimal but still correct code because the generated routine is always verified to be correct.
 * Type Checker: Properly detect different return types when overriding an external interface function with a public contract function.
 * Type Checker: Disallow struct return types for getters of public state variables unless the new ABI encoder is active.
 * Type Checker: Fix internal compiler error when a field of a struct used as a parameter in a function type has a non-existent type.
 * Type Checker: Disallow functions ``sha3`` and ``suicide`` also without a function call.
 * Type Checker: Fix internal compiler error with ``super`` when base contract function is not implemented.
 * Type Checker: Fixed internal error when trying to create abstract contract in some cases.
 * Type Checker: Fixed internal error related to double declaration of events.
 * Type Checker: Disallow inline arrays of mapping type.
 * Type Checker: Consider abstract function to be implemented by public state variable.

Build System:
 * CMake: LLL is not built anymore by default. Must configure it with CMake as `-DLLL=ON`.
 * Docker: Includes both Scratch and Alpine images.
 * Emscripten: Upgrade to Emscripten SDK 1.37.21 and boost 1.67.

Solc-Js:
 * Fix handling of standard-json in the commandline executable.
 * Remove support of nodejs 4.


### 0.5.0 (2018-11-13)

How to update your code:
 * Change every ``.call()`` to a ``.call("")`` and every ``.call(signature, a, b, c)`` to use ``.call(abi.encodeWithSignature(signature, a, b, c))`` (the last one only works for value types).
 * Change every ``keccak256(a, b, c)`` to ``keccak256(abi.encodePacked(a, b, c))``.
 * Add ``public`` to every function and ``external`` to every fallback or interface function that does not specify its visibility already.
 * Make your fallback functions ``external``.
 * Explicitly state the data location for all variables of struct, array or mapping types (including function parameters), e.g. change ``uint[] x = m_x`` to ``uint[] storage x = m_x``. Note that ``external`` functions require parameters with a data location of ``calldata``.
 * Explicitly convert values of contract type to addresses before using an ``address`` member. Example: if ``c`` is a contract, change ``c.transfer(...)`` to ``address(c).transfer(...)``.
 * Declare variables and especially function arguments as ``address payable``, if you want to call ``transfer`` on them.

Breaking Changes:
 * ABI Encoder: Properly pad data from calldata (``msg.data`` and external function parameters). Use ``abi.encodePacked`` for unpadded encoding.
 * C API (``libsolc`` / raw ``soljson.js``): Removed the ``version``, ``license``, ``compileSingle``, ``compileJSON``, ``compileJSONCallback`` methods
   and replaced them with the ``solidity_license``, ``solidity_version`` and ``solidity_compile`` methods.
 * Code Generator: Signed right shift uses proper arithmetic shift, i.e. rounding towards negative infinity. Warning: this may silently change the semantics of existing code!
 * Code Generator: Revert at runtime if calldata is too short or points out of bounds. This is done inside the ``ABI decoder`` and therefore also applies to ``abi.decode()``.
 * Code Generator: Use ``STATICCALL`` for ``pure`` and ``view`` functions. This was already the case in the experimental 0.5.0 mode.
 * Commandline interface: Remove obsolete ``--formal`` option.
 * Commandline interface: Rename the ``--julia`` option to ``--yul``.
 * Commandline interface: Require ``-`` if standard input is used as source.
 * Commandline interface: Use hash of library name for link placeholder instead of name itself.
 * Compiler interface: Disallow remappings with empty prefix.
 * Control Flow Analyzer: Consider mappings as well when checking for uninitialized return values.
 * Control Flow Analyzer: Turn warning about returning uninitialized storage pointers into an error.
 * General: ``continue`` in a ``do...while`` loop jumps to the condition (it used to jump to the loop body). Warning: this may silently change the semantics of existing code.
 * General: Disallow declaring empty structs.
 * General: Disallow raw ``callcode`` (was already deprecated in 0.4.12). It is still possible to use it via inline assembly.
 * General: Disallow ``var`` keyword.
 * General: Disallow ``sha3`` and ``suicide`` aliases.
 * General: Disallow the ``throw`` statement. This was already the case in the experimental 0.5.0 mode.
 * General: Disallow the ``years`` unit denomination (was already deprecated in 0.4.24)
 * General: Introduce ``emit`` as a keyword instead of parsing it as identifier.
 * General: New keywords: ``calldata`` and ``constructor``
 * General: New reserved keywords: ``alias``, ``apply``, ``auto``, ``copyof``, ``define``, ``immutable``,
   ``implements``, ``macro``, ``mutable``, ``override``, ``partial``, ``promise``, ``reference``, ``sealed``,
   ``sizeof``, ``supports``, ``typedef`` and ``unchecked``.
 * General: Remove assembly instruction aliases ``sha3`` and ``suicide``
 * General: C99-style scoping rules are enforced now. This was already the case in the experimental 0.5.0 mode.
 * General: Disallow combining hex numbers with unit denominations (e.g. ``0x1e wei``). This was already the case in the experimental 0.5.0 mode.
 * JSON AST: Remove ``constant`` and ``payable`` fields (the information is encoded in the ``stateMutability`` field).
 * JSON AST: Replace the ``isConstructor`` field by a new ``kind`` field, which can be ``constructor``, ``fallback`` or ``function``.
 * Interface: Remove "clone contract" feature. The ``--clone-bin`` and ``--combined-json clone-bin`` commandline options are not available anymore.
 * Name Resolver: Do not exclude public state variables when looking for conflicting declarations.
 * Optimizer: Remove the no-op ``PUSH1 0 NOT AND`` sequence.
 * Parser: Disallow trailing dots that are not followed by a number.
 * Parser: Remove ``constant`` as function state mutability modifier.
 * Parser: Disallow uppercase X in hex number literals
 * Type Checker: Disallow assignments between tuples with different numbers of components. This was already the case in the experimental 0.5.0 mode.
 * Type Checker: Disallow values for constants that are not compile-time constants. This was already the case in the experimental 0.5.0 mode.
 * Type Checker: Disallow arithmetic operations for boolean variables.
 * Type Checker: Disallow tight packing of literals. This was already the case in the experimental 0.5.0 mode.
 * Type Checker: Disallow calling base constructors without parentheses. This was already the case in the experimental 0.5.0 mode.
 * Type Checker: Disallow conversions between ``bytesX`` and ``uintY`` of different size.
 * Type Checker: Disallow conversions between unrelated contract types. Explicit conversion via ``address`` can still achieve it.
 * Type Checker: Disallow empty return statements for functions with one or more return values.
 * Type Checker: Disallow empty tuple components. This was partly already the case in the experimental 0.5.0 mode.
 * Type Checker: Disallow multi-variable declarations with mismatching number of values. This was already the case in the experimental 0.5.0 mode.
 * Type Checker: Disallow specifying base constructor arguments multiple times in the same inheritance hierarchy. This was already the case in the experimental 0.5.0 mode.
 * Type Checker: Disallow calling constructor with wrong argument count. This was already the case in the experimental 0.5.0 mode.
 * Type Checker: Disallow uninitialized storage variables. This was already the case in the experimental 0.5.0 mode.
 * Type Checker: Detecting cyclic dependencies in variables and structs is limited in recursion to 256.
 * Type Checker: Require explicit data location for all variables, including function parameters. This was partly already the case in the experimental 0.5.0 mode.
 * Type Checker: Only accept a single ``bytes`` type for ``.call()`` (and family), ``keccak256()``, ``sha256()`` and ``ripemd160()``.
 * Type Checker: Fallback function must be external. This was already the case in the experimental 0.5.0 mode.
 * Type Checker: Interface functions must be declared external. This was already the case in the experimental 0.5.0 mode.
 * Type Checker: Address members are not included in contract types anymore. An explicit conversion is now required before invoking an ``address`` member from a contract.
 * Type Checker: Disallow "loose assembly" syntax entirely. This means that jump labels, jumps and non-functional instructions cannot be used anymore.
 * Type System: Disallow explicit and implicit conversions from decimal literals to ``bytesXX`` types.
 * Type System: Disallow explicit and implicit conversions from hex literals to ``bytesXX`` types of different size.
 * Type System: Distinguish between payable and non-payable address types.
 * View Pure Checker: Disallow ``msg.value`` in (or introducing it via a modifier to) a non-payable function.
 * Remove obsolete ``std`` directory from the Solidity repository. This means accessing ``https://github.com/ethereum/solidity/blob/develop/std/*.sol`` (or ``https://github.com/ethereum/solidity/std/*.sol`` in Remix) will not be possible.
 * References Resolver: Turn missing storage locations into an error. This was already the case in the experimental 0.5.0 mode.
 * Syntax Checker: Disallow functions without implementation to use modifiers. This was already the case in the experimental 0.5.0 mode.
 * Syntax Checker: Named return values in function types are an error.
 * Syntax Checker: Strictly require visibility specifier for functions. This was already the case in the experimental 0.5.0 mode.
 * Syntax Checker: Disallow unary ``+``. This was already the case in the experimental 0.5.0 mode.
 * Syntax Checker: Disallow single statement variable declaration inside if/while/for bodies that are not blocks.
 * View Pure Checker: Strictly enforce state mutability. This was already the case in the experimental 0.5.0 mode.

Language Features:
 * General: Add ``staticcall`` to ``address``.
 * General: Allow appending ``calldata`` keyword to types, to explicitly specify data location for arguments of external functions.
 * General: Support ``pop()`` for storage arrays.
 * General: Scoping rules now follow the C99-style.
 * General: Allow ``enum``s in interfaces.
 * General: Allow ``mapping`` storage pointers as arguments and return values in all internal functions.
 * General: Allow ``struct``s in interfaces.
 * General: Provide access to the ABI decoder through ``abi.decode(bytes memory data, (...))``.
 * General: Disallow zero length for fixed-size arrays.
 * Parser: Accept the ``address payable`` type during parsing.

Compiler Features:
 * Build System: Support for Mojave version of macOS added.
 * Code Generator: ``CREATE2`` instruction has been updated to match EIP1014 (aka "Skinny CREATE2"). It also is accepted as part of Constantinople.
 * Code Generator: ``EXTCODEHASH`` instruction has been added based on EIP1052.
 * Type Checker: Nicer error message when trying to reference overloaded identifiers in inline assembly.
 * Type Checker: Show named argument in case of error.
 * Type System: IntegerType is split into IntegerType and AddressType internally.
 * Tests: Determine transaction status during IPC calls.
 * Code Generator: Allocate and free local variables according to their scope.
 * Removed ``pragma experimental "v0.5.0";``.
 * Syntax Checker: Improved error message for lookup in function types.
 * Name Resolver: Updated name suggestion look up function to take into account length of the identifier: 1: no search, 2-3: at most one change, 4-: at most two changes
 * SMTChecker: Support calls to internal functions that return none or a single value.

Bugfixes:
 * Build System: Support versions of CVC4 linked against CLN instead of GMP. In case of compilation issues due to the experimental SMT solver support, the solvers can be disabled when configuring the project with CMake using ``-DUSE_CVC4=OFF`` or ``-DUSE_Z3=OFF``.
 * Tests: Fix chain parameters to make ipc tests work with newer versions of cpp-ethereum.
 * Code Generator: Fix allocation of byte arrays (zeroed out too much memory).
 * Code Generator: Properly handle negative number literals in ABIEncoderV2.
 * Code Generator: Do not crash on using a length of zero for multidimensional fixed-size arrays.
 * Commandline Interface: Correctly handle paths with backslashes on windows.
 * Control Flow Analyzer: Ignore unimplemented functions when detecting uninitialized storage pointer returns.
 * Fix NatSpec json output for `@notice` and `@dev` tags on contract definitions.
 * Optimizer: Correctly estimate gas costs of constants for special cases.
 * Optimizer: Fix simplification rule initialization bug that appeared on some emscripten platforms.
 * References Resolver: Do not crash on using ``_slot`` and ``_offset`` suffixes on their own.
 * References Resolver: Enforce ``storage`` as data location for mappings.
 * References Resolver: Properly handle invalid references used together with ``_slot`` and ``_offset``.
 * References Resolver: Report error instead of assertion fail when FunctionType has an undeclared type as parameter.
 * References Resolver: Fix high CPU usage when using large variable names issue. Only suggest similar name if identifiers shorter than 80 characters.
 * Type Checker: Default data location for type conversions (e.g. from literals) is memory and not storage.
 * Type Checker: Disallow assignments to mappings within tuple assignments as well.
 * Type Checker: Disallow packed encoding of arrays of structs.
 * Type Checker: Allow assignments to local variables of mapping types.
 * Type Checker: Consider fixed size arrays when checking for recursive structs.
 * Type Checker: Fix crashes in erroneous tuple assignments in which the type of the right hand side cannot be determined.
 * Type Checker: Fix freeze for negative fixed-point literals very close to ``0``, such as ``-1e-100``.
 * Type Checker: Dynamic types as key for public mappings return error instead of assertion fail.
 * Type Checker: Fix internal error when array index value is too large.
 * Type Checker: Fix internal error when fixed-size array is too large to be encoded.
 * Type Checker: Fix internal error for array type conversions.
 * Type Checker: Fix internal error when array index is not an unsigned.
 * Type System: Allow arbitrary exponents for literals with a mantissa of zero.
 * Parser: Fix incorrect source location for nameless parameters.
 * Command Line Interface: Fix internal error when compiling stdin with no content and --ast option.


### 0.4.26 (2019-04-29)

Important Bugfixes:
 * Code Generator: Fix initialization routine of uninitialized internal function pointers in constructor context.
 * Type System: Use correct type name for contracts in event parameters when used in libraries. This affected code generation.

Bugfixes:
 * ABIEncoderV2: Refuse to generate code that is known to be potentially buggy.
 * General: Split rule list such that JavaScript environments with small stacks can use the compiler.

Note: The above changes are not included in 0.5.0, because they were backported.


### 0.4.25 (2018-09-12)

Important Bugfixes:
 * Code Generator: Properly perform cleanup for exponentiation and non-256 bit types.
 * Type Checker: Report error when using indexed structs in events with experimental ABIEncoderV2. This used to log wrong values.
 * Type Checker: Report error when using structs in events without experimental ABIEncoderV2. This used to crash or log the wrong values.
 * Parser: Consider all unicode line terminators (LF, VF, FF, CR, NEL, LS, PS) for single-line comments
   and string literals. They are invalid in strings and will end comments.
 * Parser: Disallow unterminated multi-line comments at the end of input.
 * Parser: Treat ``/** /`` as unterminated multi-line comment.

### 0.4.24 (2018-05-16)

Language Features:
 * Code Generator: Use native shift instructions on target Constantinople.
 * General: Allow multiple variables to be declared as part of a tuple assignment, e.g. ``(uint a, uint b) = ...``.
 * General: Remove deprecated ``constant`` as function state modifier from documentation and tests (but still leave it as a valid feature).
 * Type Checker: Deprecate the ``years`` unit denomination and raise a warning for it (or an error as experimental 0.5.0 feature).
 * Type Checker: Make literals (without explicit type casting) an error for tight packing as experimental 0.5.0 feature.
 * Type Checker: Warn about wildcard tuple assignments (this will turn into an error with version 0.5.0).
 * Type Checker: Warn when ``keccak256``, ``sha256`` and ``ripemd160`` are not used with a single bytes argument (suggest to use ``abi.encodePacked(...)``). This will turn into an error with version 0.5.0.

Compiler Features:
 * Build System: Update internal dependency of jsoncpp to 1.8.4, which introduces more strictness and reduces memory usage.
 * Control Flow Graph: Add Control Flow Graph as analysis structure.
 * Control Flow Graph: Warn about returning uninitialized storage pointers.
 * Gas Estimator: Only explore paths with higher gas costs. This reduces accuracy but greatly improves the speed of gas estimation.
 * Optimizer: Remove unnecessary masking of the result of known short instructions (``ADDRESS``, ``CALLER``, ``ORIGIN`` and ``COINBASE``).
 * Parser: Display nicer error messages by showing the actual tokens and not internal names.
 * Parser: Use the entire location of the token instead of only its starting position as source location for parser errors.
 * SMT Checker: Support state variables of integer and bool type.

Bugfixes:
 * Code Generator: Fix ``revert`` with reason coming from a state or local string variable.
 * Type Checker: Show proper error when trying to ``emit`` a non-event.
 * Type Checker: Warn about empty tuple components (this will turn into an error with version 0.5.0).
 * Type Checker: The ABI encoding functions are pure and thus can be used for constants.

### 0.4.23 (2018-04-19)

Features:
 * Build system: Support Ubuntu Bionic.
 * SMTChecker: Integration with CVC4 SMT solver
 * Syntax Checker: Warn about functions named "constructor".

Bugfixes:
 * Type Checker: Improve error message for failed function overload resolution.
 * Type Checker: Do not complain about new-style constructor and fallback function to have the same name.
 * Type Checker: Detect multiple constructor declarations in the new syntax and old syntax.
 * Type Checker: Explicit conversion of ``bytesXX`` to ``contract`` is properly disallowed.

### 0.4.22 (2018-04-16)

Features:
 * Code Generator: Initialize arrays without using ``msize()``.
 * Code Generator: More specialized and thus optimized implementation for ``x.push(...)``
 * Commandline interface: Error when missing or inaccessible file detected. Suppress it with the ``--ignore-missing`` flag.
 * Constant Evaluator: Fix evaluation of single element tuples.
 * General: Add encoding routines ``abi.encodePacked``, ``abi.encode``, ``abi.encodeWithSelector`` and ``abi.encodeWithSignature``.
 * General: Add global function ``gasleft()`` and deprecate ``msg.gas``.
 * General: Add global function ``blockhash(uint)`` and deprecate ``block.hash(uint)``.
 * General: Allow providing reason string for ``revert()`` and ``require()``.
 * General: Introduce new constructor syntax using the ``constructor`` keyword as experimental 0.5.0 feature.
 * General: Limit the number of errors output in a single run to 256.
 * General: Support accessing dynamic return data in post-byzantium EVMs.
 * General: Allow underscores in numeric and hex literals to separate thousands and quads.
 * Inheritance: Error when using empty parentheses for base class constructors that require arguments as experimental 0.5.0 feature.
 * Inheritance: Error when using no parentheses in modifier-style constructor calls as experimental 0.5.0 feature.
 * Interfaces: Allow overriding external functions in interfaces with public in an implementing contract.
 * Optimizer: Optimize ``SHL`` and ``SHR`` only involving constants (Constantinople only).
 * Optimizer: Remove useless ``SWAP1`` instruction preceding a commutative instruction (such as ``ADD``, ``MUL``, etc).
 * Optimizer: Replace comparison operators (``LT``, ``GT``, etc) with opposites if preceded by ``SWAP1``, e.g. ``SWAP1 LT`` is replaced with ``GT``.
 * Optimizer: Optimize across ``mload`` if ``msize()`` is not used.
 * Static Analyzer: Error on duplicated super constructor calls as experimental 0.5.0 feature.
 * Syntax Checker: Issue warning for empty structs (or error as experimental 0.5.0 feature).
 * Syntax Checker: Warn about modifiers on functions without implementation (this will turn into an error with version 0.5.0).
 * Syntax Tests: Add source locations to syntax test expectations.
 * Type Checker: Improve documentation and warnings for accessing contract members inherited from ``address``.

Bugfixes:
 * Code Generator: Allow ``block.blockhash`` without being called.
 * Code Generator: Do not include internal functions in the runtime bytecode which are only referenced in the constructor.
 * Code Generator: Properly skip unneeded storage array cleanup when not reducing length.
 * Code Generator: Bugfix in modifier lookup in libraries.
 * Code Generator: Implement packed encoding of external function types.
 * Code Generator: Treat empty base constructor argument list as not provided.
 * Code Generator: Properly force-clean bytesXX types for shortening conversions.
 * Commandline interface: Fix error messages for imported files that do not exist.
 * Commandline interface: Support ``--evm-version constantinople`` properly.
 * DocString Parser: Fix error message for empty descriptions.
 * Gas Estimator: Correctly ignore costs of fallback function for other functions.
 * JSON AST: Remove storage qualifier for type name strings.
 * Parser: Fix internal compiler error when parsing ``var`` declaration without identifier.
 * Parser: Fix parsing of getters for function type variables.
 * Standard JSON: Support ``constantinople`` as ``evmVersion`` properly.
 * Static Analyzer: Fix non-deterministic order of unused variable warnings.
 * Static Analyzer: Invalid arithmetic with constant expressions causes errors.
 * Type Checker: Fix detection of recursive structs.
 * Type Checker: Fix asymmetry bug when comparing with literal numbers.
 * Type System: Improve error message when attempting to shift by a fractional amount.
 * Type System: Make external library functions accessible.
 * Type System: Prevent encoding of weird types.
 * Type System: Restrict rational numbers to 4096 bits.

### 0.4.21 (2018-03-07)

Features:
 * Code Generator: Assert that ``k != 0`` for ``mulmod(a, b, k)`` and ``addmod(a, b, k)`` as experimental 0.5.0 feature.
 * Code Generator: Do not retain any gas in calls (except if EVM version is set to homestead).
 * Code Generator: Use ``STATICCALL`` opcode for calling ``view`` and ``pure`` functions as experimental 0.5.0 feature.
 * General: C99/C++-style scoping rules (instead of JavaScript function scoping) take effect as experimental v0.5.0 feature.
 * General: Improved messaging when error spans multiple lines of a sourcefile
 * General: Support and recommend using ``emit EventName();`` to call events explicitly.
 * Inline Assembly: Enforce strict mode as experimental 0.5.0 feature.
 * Interface: Provide ability to select target EVM version (homestead or byzantium, with byzantium being the default).
 * Standard JSON: Reject badly formatted invalid JSON inputs.
 * Type Checker: Disallow uninitialized storage pointers as experimental 0.5.0 feature.
 * Syntax Analyser: Do not warn about experimental features if they do not concern code generation.
 * Syntax Analyser: Do not warn about ``pragma experimental "v0.5.0"`` and do not set the experimental flag in the bytecode for this.
 * Syntax Checker: Mark ``throw`` as an error as experimental 0.5.0 feature.
 * Syntax Checker: Issue error if no visibility is specified on contract functions as experimental 0.5.0 feature.
 * Syntax Checker: Issue warning when using overloads of ``address`` on contract instances.
 * Type Checker: disallow combining hex numbers and unit denominations as experimental 0.5.0 feature.

Bugfixes:
 * Assembly: Raise error on oversized number literals in assembly.
 * JSON-AST: Add "documentation" property to function, event and modifier definition.
 * Resolver: Properly determine shadowing for imports with aliases.
 * Standalone Assembly: Do not ignore input after closing brace of top level block.
 * Standard JSON: Catch errors properly when invalid "sources" are passed.
 * Standard JSON: Ensure that library addresses supplied are of correct length and hex prefixed.
 * Type Checker: Properly detect which array and struct types are unsupported by the old ABI encoder.
 * Type Checker: Properly warn when using ``_offset`` and ``_slot`` for constants in inline assembly.
 * Commandline interface: throw error if option is unknown

### 0.4.20 (2018-02-14)

Features:
 * Code Generator: Prevent non-view functions in libraries from being called
   directly (as opposed to via delegatecall).
 * Commandline interface: Support strict mode of assembly (disallowing jumps,
   instructional opcodes, etc) with the ``--strict-assembly`` switch.
 * Inline Assembly: Issue warning for using jump labels (already existed for jump instructions).
 * Inline Assembly: Support some restricted tokens (return, byte, address) as identifiers in Iulia mode.
 * Optimiser: Replace ``x % 2**i`` by ``x & (2**i-1)``.
 * Resolver: Continue resolving references after the first error.
 * Resolver: Suggest alternative identifiers if a given identifier is not found.
 * SMT Checker: Take if-else branch conditions into account in the SMT encoding of the program
   variables.
 * Syntax Checker: Deprecate the ``var`` keyword (and mark it an error as experimental 0.5.0 feature).
 * Type Checker: Allow `this.f.selector` to be a pure expression.
 * Type Checker: Issue warning for using ``public`` visibility for interface functions.
 * Type Checker: Limit the number of warnings raised for creating abstract contracts.

Bugfixes:
 * Error Output: Truncate huge number literals in the middle to avoid output blow-up.
 * Parser: Disallow event declarations with no parameter list.
 * Standard JSON: Populate the ``sourceLocation`` field in the error list.
 * Standard JSON: Properly support contract and library file names containing a colon (such as URLs).
 * Type Checker: Suggest the experimental ABI encoder if using ``struct``s as function parameters
   (instead of an internal compiler error).
 * Type Checker: Improve error message for wrong struct initialization.

### 0.4.19 (2017-11-30)

Features:
 * Code Generator: New ABI decoder which supports structs and arbitrarily nested
   arrays and checks input size (activate using ``pragma experimental ABIEncoderV2;``).
 * General: Allow constant variables to be used as array length.
 * Inline Assembly: ``if`` statement.
 * Standard JSON: Support the ``outputSelection`` field for selective compilation of target artifacts.
 * Syntax Checker: Turn the usage of ``callcode`` into an error as experimental 0.5.0 feature.
 * Type Checker: Improve address checksum warning.
 * Type Checker: More detailed errors for invalid array lengths (such as division by zero).

Bugfixes:

### 0.4.18 (2017-10-18)

Features:
 * Code Generator: Always use all available gas for calls as experimental 0.5.0 feature
   (previously, some amount was retained in order to work in pre-Tangerine-Whistle
   EVM versions)
 * Parser: Better error message for unexpected trailing comma in parameter lists.
 * Standard JSON: Support the ``outputSelection`` field for selective compilation of supplied sources.
 * Syntax Checker: Unary ``+`` is now a syntax error as experimental 0.5.0 feature.
 * Type Checker: Disallow non-pure constant state variables as experimental 0.5.0 feature.
 * Type Checker: Do not add members of ``address`` to contracts as experimental 0.5.0 feature.
 * Type Checker: Force interface functions to be external as experimental 0.5.0 feature.
 * Type Checker: Require ``storage`` or ``memory`` keyword for local variables as experimental 0.5.0 feature.
 * Compiler Interface: Better formatted error message for long source snippets

Bugfixes:
 * Code Generator: Allocate one byte per memory byte array element instead of 32.
 * Code Generator: Do not accept data with less than four bytes (truncated function
   signature) for regular function calls - fallback function is invoked instead.
 * Optimizer: Remove unused stack computation results.
 * Parser: Fix source location of VariableDeclarationStatement.
 * Type Checker: Allow ``gas`` in view functions.
 * Type Checker: Do not mark event parameters as shadowing state variables.
 * Type Checker: Prevent duplicate event declarations.
 * Type Checker: Properly check array length and don't rely on an assertion in code generation.
 * Type Checker: Properly support overwriting members inherited from ``address`` in a contract
   (such as ``balance``, ``transfer``, etc.)
 * Type Checker: Validate each number literal in tuple expressions even if they are not assigned from.

### 0.4.17 (2017-09-21)

Features:
 * Assembly Parser: Support multiple assignment (``x, y := f()``).
 * Code Generator: Keep a single copy of encoding functions when using the experimental "ABIEncoderV2".
 * Code Generator: Partial support for passing ``structs`` as arguments and return parameters (requires ``pragma experimental ABIEncoderV2;`` for now).
 * General: Support ``pragma experimental "v0.5.0";`` to activate upcoming breaking changes.
 * General: Added ``.selector`` member on external function types to retrieve their signature.
 * Optimizer: Add new optimization step to remove unused ``JUMPDEST``s.
 * Static Analyzer: Warn when using deprecated builtins ``sha3`` and ``suicide``
   (replaced by ``keccak256`` and ``selfdestruct``, introduced in 0.4.2 and 0.2.0, respectively).
 * Syntax Checker: Warn if no visibility is specified on contract functions.
 * Type Checker: Display helpful warning for unused function arguments/return parameters.
 * Type Checker: Do not show the same error multiple times for events.
 * Type Checker: Greatly reduce the number of duplicate errors shown for duplicate constructors and functions.
 * Type Checker: Warn on using literals as tight packing parameters in ``keccak256``, ``sha3``, ``sha256`` and ``ripemd160``.
 * Type Checker: Enforce ``view`` and ``pure``.
 * Type Checker: Enforce ``view`` / ``constant`` with error as experimental 0.5.0 feature.
 * Type Checker: Enforce fallback functions to be ``external`` as experimental 0.5.0 feature.

Bugfixes:
 * ABI JSON: Include all overloaded events.
 * Parser: Crash fix related to parseTypeName.
 * Type Checker: Allow constant byte arrays.

### 0.4.16 (2017-08-24)

Features:
 * ABI JSON: Include new field ``stateMutability`` with values ``pure``, ``view``,
   ``nonpayable`` and ``payable``.
 * Analyzer: Experimental partial support for Z3 SMT checker ("SMTChecker").
 * Build System: Shared libraries (``libsolutil``, ``libevmasm``, ``libsolidity``
   and ``liblll``) are no longer produced during the build process.
 * Code generator: Experimental new implementation of ABI encoder that can
   encode arbitrarily nested arrays ("ABIEncoderV2")
 * Metadata: Store experimental flag in metadata CBOR.
 * Parser: Display previous visibility specifier in error if multiple are found.
 * Parser: Introduce ``pure`` and ``view`` keyword for functions,
   ``constant`` remains an alias for ``view`` and pureness is not enforced yet,
   so use with care.
 * Static Analyzer: Warn about large storage structures.
 * Syntax Checker: Support ``pragma experimental <feature>;`` to turn on
   experimental features.
 * Type Checker: More detailed error message for invalid overrides.
 * Type Checker: Warn about shifting a literal.

Bugfixes:
 * Assembly Parser: Be more strict about number literals.
 * Assembly Parser: Limit maximum recursion depth.
 * Parser: Enforce commas between array and tuple elements.
 * Parser: Limit maximum recursion depth.
 * Type Checker: Crash fix related to ``using``.
 * Type Checker: Disallow constructors in libraries.
 * Type Checker: Reject the creation of interface contracts using the ``new`` statement.

### 0.4.15 (2017-08-08)

Features:
 * Type Checker: Show unimplemented function if trying to instantiate an abstract class.

Bugfixes:
 * Code Generator: ``.delegatecall()`` should always return execution outcome.
 * Code Generator: Provide "new account gas" for low-level ``callcode`` and ``delegatecall``.
 * Type Checker: Constructors must be implemented if declared.
 * Type Checker: Disallow the ``.gas()`` modifier on ``ecrecover``, ``sha256`` and ``ripemd160``.
 * Type Checker: Do not mark overloaded functions as shadowing other functions.
 * Type Checker: Internal library functions must be implemented if declared.

### 0.4.14 (2017-07-31)

Features:
 * C API (``jsonCompiler``): Export the ``license`` method.
 * Code Generator: Optimise the fallback function, by removing a useless jump.
 * Inline Assembly: Show useful error message if trying to access calldata variables.
 * Inline Assembly: Support variable declaration without initial value (defaults to 0).
 * Metadata: Only include files which were used to compile the given contract.
 * Type Checker: Disallow value transfers to contracts without a payable fallback function.
 * Type Checker: Include types in explicit conversion error message.
 * Type Checker: Raise proper error for arrays too large for ABI encoding.
 * Type checker: Warn if using ``this`` in a constructor.
 * Type checker: Warn when existing symbols, including builtins, are overwritten.

Bugfixes:
 * Code Generator: Properly clear return memory area for ecrecover.
 * Type Checker: Fix crash for some assignment to non-lvalue.
 * Type Checker: Fix invalid "specify storage keyword" warning for reference members of structs.
 * Type Checker: Mark modifiers as internal.
 * Type Checker: Re-allow multiple mentions of the same modifier per function.


### 0.4.13 (2017-07-06)

Features:
 * Syntax Checker: Deprecated "throw" in favour of require(), assert() and revert().
 * Type Checker: Warn if a local storage reference variable does not explicitly use the keyword ``storage``.

Bugfixes:
 * Code Generator: Correctly unregister modifier variables.
 * Compiler Interface: Only output AST if analysis was successful.
 * Error Output: Do not omit the error type.

### 0.4.12 (2017-07-03)

Features:
 * Assembly: Add ``CREATE2`` (EIP86), ``STATICCALL`` (EIP214), ``RETURNDATASIZE`` and ``RETURNDATACOPY`` (EIP211) instructions.
 * Assembly: Display auxiliary data in the assembly output.
 * Assembly: Renamed ``SHA3`` to ``KECCAK256``.
 * AST: export all attributes to JSON format.
 * C API (``jsonCompiler``): Use the Standard JSON I/O internally.
 * Code Generator: Added the Whiskers template system.
 * Inline Assembly: ``for`` and ``switch`` statements.
 * Inline Assembly: Function definitions and function calls.
 * Inline Assembly: Introduce ``keccak256`` as an opcode. ``sha3`` is still a valid alias.
 * Inline Assembly: Present proper error message when not supplying enough arguments to a functional
   instruction.
 * Inline Assembly: Warn when instructions shadow Solidity variables.
 * Inline Assembly: Warn when using ``jump``s.
 * Remove obsolete Why3 output.
 * Type Checker: Enforce strict UTF-8 validation.
 * Type Checker: Warn about copies in storage that might overwrite unexpectedly.
 * Type Checker: Warn about type inference from literal numbers.
 * Static Analyzer: Warn about deprecation of ``callcode``.

Bugfixes:
 * Assembly: mark ``MLOAD`` to have side effects in the optimiser.
 * Code Generator: Fix ABI encoding of empty literal string.
 * Code Generator: Fix negative stack size checks.
 * Code generator: Use ``REVERT`` instead of ``INVALID`` for generated input validation routines.
 * Inline Assembly: Enforce function arguments when parsing functional instructions.
 * Optimizer: Disallow optimizations involving ``MLOAD`` because it changes ``MSIZE``.
 * Static Analyzer: Unused variable warnings no longer issued for variables used inside inline assembly.
 * Type Checker: Fix address literals not being treated as compile-time constants.
 * Type Checker: Fixed crash concerning non-callable types.
 * Type Checker: Fixed segfault with constant function parameters
 * Type Checker: Disallow comparisons between mapping and non-internal function types.
 * Type Checker: Disallow invoking the same modifier multiple times.
 * Type Checker: Do not treat strings that look like addresses as addresses.
 * Type Checker: Support valid, but incorrectly rejected UTF-8 sequences.

### 0.4.11 (2017-05-03)

Features:
 * Implement the Standard JSON Input / Output API
 * Support ``interface`` contracts.
 * C API (``jsonCompiler``): Add the ``compileStandard()`` method to process a Standard JSON I/O.
 * Commandline interface: Add the ``--standard-json`` parameter to process a Standard JSON I/O.
 * Commandline interface: Support ``--allow-paths`` to define trusted import paths. Note: the
   path(s) of the supplied source file(s) is always trusted.
 * Inline Assembly: Storage variable access using ``_slot`` and ``_offset`` suffixes.
 * Inline Assembly: Disallow blocks with unbalanced stack.
 * Static analyzer: Warn about statements without effects.
 * Static analyzer: Warn about unused local variables, parameters, and return parameters.
 * Syntax checker: issue deprecation warning for unary '+'

Bugfixes:
 * Assembly output: Implement missing AssemblyItem types.
 * Compiler interface: Fix a bug where source indexes could be inconsistent between Solidity compiled
   with different compilers (clang vs. gcc) or compiler settings. The bug was visible in AST
   and source mappings.
 * Gas Estimator: Reflect the most recent fee schedule.
 * Type system: Contract inheriting from base with unimplemented constructor should be abstract.
 * Optimizer: Number representation bug in the constant optimizer fixed.

### 0.4.10 (2017-03-15)

Features:
 * Add ``assert(condition)``, which throws if condition is false (meant for internal errors).
 * Add ``require(condition)``, which throws if condition is false (meant for invalid input).
 * Commandline interface: Do not overwrite files unless forced.
 * Introduce ``.transfer(value)`` for sending Ether.
 * Code generator: Support ``revert()`` to abort with rolling back, but not consuming all gas.
 * Inline assembly: Support ``revert`` (EIP140) as an opcode.
 * Parser: Support scientific notation in numbers (e.g. ``2e8`` and ``200e-2``).
 * Type system: Support explicit conversion of external function to address.
 * Type system: Warn if base of exponentiation is literal (result type might be unexpected).
 * Type system: Warn if constant state variables are not compile-time constants.

Bugfixes:
 * Commandline interface: Always escape filenames (replace ``/``, ``:`` and ``.`` with ``_``).
 * Commandline interface: Do not try creating paths ``.`` and ``..``.
 * Commandline interface: Allow long library names.
 * Parser: Disallow octal literals.
 * Type system: Fix a crash caused by continuing on fatal errors in the code.
 * Type system: Disallow compound assignment for tuples.
 * Type system: Detect cyclic dependencies between constants.
 * Type system: Disallow arrays with negative length.
 * Type system: Fix a crash related to invalid binary operators.
 * Type system: Disallow ``var`` declaration with empty tuple type.
 * Type system: Correctly convert function argument types to pointers for member functions.
 * Type system: Move privateness of constructor into AST itself.
 * Inline assembly: Charge one stack slot for non-value types during analysis.
 * Assembly output: Print source location before the operation it refers to instead of after.
 * Optimizer: Stop trying to optimize tricky constants after a while.

### 0.4.9 (2017-01-31)

Features:
 * Compiler interface: Contracts and libraries can be referenced with a ``file:`` prefix to make them unique.
 * Compiler interface: Report source location for "stack too deep" errors.
 * AST: Use deterministic node identifiers.
 * Inline assembly: introduce ``invalid`` (EIP141) as an opcode.
 * Type system: Introduce type identifier strings.
 * Type checker: Warn about invalid checksum for addresses and deduce type from valid ones.
 * Metadata: Do not include platform in the version number.
 * Metadata: Add option to store sources as literal content.
 * Code generator: Extract array utils into low-level functions.
 * Code generator: Internal errors (array out of bounds, etc.) now cause a reversion by using an invalid
   instruction (0xfe - EIP141) instead of an invalid jump. Invalid jump is still kept for explicit throws.

Bugfixes:
 * Code generator: Allow recursive structs.
 * Inline assembly: Disallow variables named like opcodes.
 * Type checker: Allow multiple events of the same name (but with different arities or argument types)
 * Natspec parser: Fix error with ``@param`` parsing and whitespace.

### 0.4.8 (2017-01-13)

Features:
 * Optimiser: Performance improvements.
 * Output: Print assembly in new standardized Solidity assembly format.

Bugfixes:
 * Remappings: Prefer longer context over longer prefix.
 * Type checker, code generator: enable access to events of base contracts' names.
 * Imports: ``import ".dir/a"`` is not a relative path.  Relative paths begin with directory ``.`` or ``..``.
 * Type checker, disallow inheritances of different kinds (e.g. a function and a modifier) of members of the same name

### 0.4.7 (2016-12-15)

Features:
 * Bitshift operators.
 * Type checker: Warn when ``msg.value`` is used in non-payable function.
 * Code generator: Inject the Swarm hash of a metadata file into the bytecode.
 * Code generator: Replace expensive memcpy precompile by simple assembly loop.
 * Optimizer: Some dead code elimination.

Bugfixes:
 * Code generator: throw if calling the identity precompile failed during memory (array) copying.
 * Type checker: string literals that are not valid UTF-8 cannot be converted to string type
 * Code generator: any non-zero value given as a boolean argument is now converted into 1.
 * AST Json Converter: replace ``VariableDefinitionStatement`` nodes with ``VariableDeclarationStatement``
 * AST Json Converter: fix the camel case in ``ElementaryTypeNameExpression``
 * AST Json Converter: replace ``public`` field with ``visibility`` in the function definition nodes

### 0.4.6 (2016-11-22)

Bugfixes:
 * Optimizer: Knowledge about state was not correctly cleared for JUMPDESTs (introduced in 0.4.5)

### 0.4.5 (2016-11-21)

Features:
 * Function types
 * Do-while loops: support for a ``do <block> while (<expr>);`` control structure
 * Inline assembly: support ``invalidJumpLabel`` as a jump label.
 * Type checker: now more eagerly searches for a common type of an inline array with mixed types
 * Code generator: generates a runtime error when an out-of-range value is converted into an enum type.

Bugfixes:

 * Inline assembly: calculate stack height warning correctly even when local variables are used.
 * Code generator: check for value transfer in non-payable constructors.
 * Parser: disallow empty enum definitions.
 * Type checker: disallow conversion between different enum types.
 * Interface JSON: do not include trailing new line.

### 0.4.4 (2016-10-31)

Bugfixes:
 * Type checker: forbid signed exponential that led to an incorrect use of EXP opcode.
 * Code generator: properly clean higher order bytes before storing in storage.

### 0.4.3 (2016-10-25)

Features:

 * Inline assembly: support both ``suicide`` and ``selfdestruct`` opcodes
   (note: ``suicide`` is deprecated).
 * Inline assembly: issue warning if stack is not balanced after block.
 * Include ``keccak256()`` as an alias to ``sha3()``.
 * Support shifting constant numbers.

Bugfixes:
 * Commandline interface: Disallow unknown options in ``solc``.
 * Name resolver: Allow inheritance of ``enum`` definitions.
 * Type checker: Proper type checking for bound functions.
 * Type checker: fixed crash related to invalid fixed point constants
 * Type checker: fixed crash related to invalid literal numbers.
 * Type checker: ``super.x`` does not look up ``x`` in the current contract.
 * Code generator: expect zero stack increase after ``super`` as an expression.
 * Code generator: fix an internal compiler error for ``L.Foo`` for ``enum Foo`` defined in library ``L``.
 * Code generator: allow inheritance of ``enum`` definitions.
 * Inline assembly: support the ``address`` opcode.
 * Inline assembly: fix parsing of assignment after a label.
 * Inline assembly: external variables of unsupported type (such as ``this``, ``super``, etc.)
   are properly detected as unusable.
 * Inline assembly: support variables within modifiers.
 * Optimizer: fix related to stale knowledge about SHA3 operations

### 0.4.2 (2016-09-17)

Bugfixes:

 * Code Generator: Fix library functions being called from payable functions.
 * Type Checker: Fixed a crash about invalid array types.
 * Code Generator: Fixed a call gas bug that became visible after
   version 0.4.0 for calls where the output is larger than the input.

### 0.4.1 (2016-09-09)

 * Build System: Fixes to allow library compilation.

### 0.4.0 (2016-09-08)

This release deliberately breaks backwards compatibility mostly to
enforce some safety features. The most important change is that you have
to explicitly specify if functions can receive ether via the ``payable``
modifier. Furthermore, more situations cause exceptions to be thrown.

Minimal changes to be made for upgrade:
 - Add ``payable`` to all functions that want to receive Ether
   (including the constructor and the fallback function).
 - Change ``_`` to ``_;`` in modifiers.
 - Add version pragma to each file: ``pragma solidity ^0.4.0;``

Breaking Changes:

 * Source files have to specify the compiler version they are
   compatible with using e.g. ``pragma solidity ^0.4.0;`` or
   ``pragma solidity >=0.4.0 <0.4.8;``
 * Functions that want to receive Ether have to specify the
   new ``payable`` modifier (otherwise they throw).
 * Contracts that want to receive Ether with a plain "send"
   have to implement a fallback function with the ``payable``
   modifier. Contracts now throw if no payable fallback
   function is defined and no function matches the signature.
 * Failing contract creation through "new" throws.
 * Division / modulus by zero throws.
 * Function call throws if target contract does not have code
 * Modifiers are required to contain ``_`` (use ``if (false) _`` as a workaround if needed).
 * Modifiers: return does not skip part in modifier after ``_``.
 * Placeholder statement `_` in modifier now requires explicit `;`.
 * ``ecrecover`` now returns zero if the input is malformed (it previously returned garbage).
 * The ``constant`` keyword cannot be used for constructors or the fallback function.
 * Removed ``--interface`` (Solidity interface) output option
 * JSON AST: General cleanup, renamed many nodes to match their C++ names.
 * JSON output: ``srcmap-runtime`` renamed to ``srcmapRuntime``.
 * Moved (and reworked) standard library contracts from inside the compiler to github.com/ethereum/solidity/std
   (``import "std";`` or ``import owned;`` do not work anymore).
 * Confusing and undocumented keyword ``after`` was removed.
 * New reserved words: ``abstract``, ``hex``, ``interface``, ``payable``, ``pure``, ``static``, ``view``.

Features:

 * Hexadecimal string literals: ``hex"ab1248fe"``
 * Internal: Inline assembly usable by the code generator.
 * Commandline interface: Using ``-`` as filename allows reading from stdin.
 * Interface JSON: Fallback function is now part of the ABI.
 * Interface: Version string now *semver* compatible.
 * Code generator: Do not provide "new account gas" if we know the called account exists.

Bugfixes:

 * JSON AST: Nodes were added at wrong parent
 * Why3 translator: Crash fix for exponentiation
 * Commandline Interface: linking libraries with underscores in their name.
 * Type Checker: Fallback function cannot return data anymore.
 * Code Generator: Fix crash when ``sha3()`` was used on unsupported types.
 * Code Generator: Manually set gas stipend for ``.send(0)``.

Lots of changes to the documentation mainly by voluntary external contributors.

### 0.3.6 (2016-08-10)

Features:

 * Formal verification: Take external effects on a contract into account.
 * Type Checker: Warning about unused return value of low-level calls and send.
 * Output: Source location and node id as part of AST output
 * Output: Source location mappings for bytecode
 * Output: Formal verification as part of json compiler output.

Bugfixes:

 * Commandline Interface: Do not crash if input is taken from stdin.
 * Scanner: Correctly support unicode escape codes in strings.
 * JSON output: Fix error about relative / absolute source file names.
 * JSON output: Fix error about invalid utf8 strings.
 * Code Generator: Dynamic allocation of empty array caused infinite loop.
 * Code Generator: Correctly calculate gas requirements for memcpy precompile.
 * Optimizer: Clear known state if two code paths are joined.

### 0.3.5 (2016-06-10)

Features:

 * Context-dependent path remappings (different modules can use the same library in different versions)

Bugfixes:

 * Type Checking: Dynamic return types were removed when fetching data from external calls, now they are replaced by an "unusable" type.
 * Type Checking: Overrides by constructors were considered making a function non-abstract.

### 0.3.4 (2016-05-31)

No change outside documentation.

### 0.3.3 (2016-05-27)

 * Allow internal library functions to be called (by "inlining")
 * Fractional/rational constants (only usable with fixed point types, which are still in progress)
 * Inline assembly has access to internal functions (as jump labels)
 * Running `solc` without arguments on a terminal will print help.
 * Bugfix: Remove some non-determinism in code generation.
 * Bugfix: Corrected usage of not / bnot / iszero in inline assembly
 * Bugfix: Correctly clean bytesNN types before comparison

### 0.3.2 (2016-04-18)

 * Bugfix: Inline assembly parser: `byte` opcode was unusable
 * Bugfix: Error reporting: tokens for variably-sized types were not converted to string properly
 * Bugfix: Dynamic arrays of structs were not deleted correctly.
 * Bugfix: Static arrays in constructor parameter list were not decoded correctly.

### 0.3.1 (2016-03-31)

 * Inline assembly
 * Bugfix: Code generation: array access with narrow types did not clean higher order bits
 * Bugfix: Error reporting: error reporting with unknown source location caused a crash

### 0.3.0 (2016-03-11)

BREAKING CHANGES:

 * Added new keywords `assembly`, `foreign`, `fixed`, `ufixed`, `fixedNxM`, `ufixedNxM` (for various values of M and N), `timestamp`
 * Number constant division does not round to integer, but to a fixed point type (e.g. `1 / 2 != 1`, but `1 / 2 == 0.5`).
 * Library calls now default to use DELEGATECALL (e.g. called library functions see the same value as the calling function for `msg.value` and `msg.sender`).
 * `<address>.delegatecall` as a low-level calling interface

Bugfixes:
 * Fixed a bug in the optimizer that resulted in comparisons being wrong.


### 0.2.2 (2016-02-17)

 * Index access for types `bytes1`, ..., `bytes32` (only read access for now).
 * Bugfix: Type checker crash for wrong number of base constructor parameters.

### 0.2.1 (2016-01-30)

 * Inline arrays, i.e. `var y = [1,x,f()];` if there is a common type for `1`, `x` and `f()`. Note that the result is always a fixed-length memory array and conversion to dynamic-length memory arrays is not yet possible.
 * Import similar to ECMAScript6 import (`import "abc.sol" as d` and `import {x, y} from "abc.sol"`).
 * Commandline compiler solc automatically resolves missing imports and allows for "include directories".
 * Conditional: `x ? y : z`
 * Bugfix: Fixed several bugs where the optimizer generated invalid code.
 * Bugfix: Enums and structs were not accessible to other contracts.
 * Bugfix: Fixed segfault connected to function parameter types, appeared during gas estimation.
 * Bugfix: Type checker crash for wrong number of base constructor parameters.
 * Bugfix: Allow function overloads with different array types.
 * Bugfix: Allow assignments of type `(x) = 7`.
 * Bugfix: Type `uint176` was not available.
 * Bugfix: Fixed crash during type checking concerning constructor calls.
 * Bugfix: Fixed crash during code generation concerning invalid accessors for struct types.
 * Bugfix: Fixed crash during code generating concerning computing a hash of a struct type.

### 0.2.0 (2015-12-02)

 * **Breaking Change**: `new ContractName.value(10)()` has to be written as `(new ContractName).value(10)()`
 * Added `selfdestruct` as an alias for `suicide`.
 * Allocation of memory arrays using `new`.
 * Binding library functions to types via `using x for y`
 * `addmod` and `mulmod` (modular addition and modular multiplication with arbitrary intermediate precision)
 * Bugfix: Constructor arguments of fixed array type were not read correctly.
 * Bugfix: Memory allocation of structs containing arrays or strings.
 * Bugfix: Data location for explicit memory parameters in libraries was set to storage.

### 0.1.7 (2015-11-17)

 * Improved error messages for unexpected tokens.
 * Proof-of-concept transcompilation to why3 for formal verification of contracts.
 * Bugfix: Arrays (also strings) as indexed parameters of events.
 * Bugfix: Writing to elements of `bytes` or `string` overwrite others.
 * Bugfix: "Successor block not found" on Windows.
 * Bugfix: Using string literals in tuples.
 * Bugfix: Cope with invalid commit hash in version for libraries.
 * Bugfix: Some test framework fixes on windows.

### 0.1.6 (2015-10-16)

 * `.push()` for dynamic storage arrays.
 * Tuple expressions (`(1,2,3)` or `return (1,2,3);`)
 * Declaration and assignment of multiple variables (`var (x,y,) = (1,2,3,4,5);` or `var (x,y) = f();`)
 * Destructuring assignment (`(x,y,) = (1,2,3)`)
 * Bugfix: Internal error about usage of library function with invalid types.
 * Bugfix: Correctly parse `Library.structType a` at statement level.
 * Bugfix: Correctly report source locations of parenthesized expressions (as part of "tuple" story).

### 0.1.5 (2015-10-07)

 * Breaking change in storage encoding: Encode short byte arrays and strings together with their length in storage.
 * Report warnings
 * Allow storage reference types for public library functions.
 * Access to types declared in other contracts and libraries via `.`.
 * Version stamp at beginning of runtime bytecode of libraries.
 * Bugfix: Problem with initialized string state variables and dynamic data in constructor.
 * Bugfix: Resolve dependencies concerning `new` automatically.
 * Bugfix: Allow four indexed arguments for anonymous events.
 * Bugfix: Detect too large integer constants in functions that accept arbitrary parameters.

### 0.1.4 (2015-09-30)

 * Bugfix: Returning fixed-size arrays.
 * Bugfix: combined-json output of solc.
 * Bugfix: Accessing fixed-size array return values.
 * Bugfix: Disallow assignment from literal strings to storage pointers.
 * Refactoring: Move type checking into its own module.

### 0.1.3 (2015-09-25)

 * `throw` statement.
 * Libraries that contain functions which are called via CALLCODE.
 * Linker stage for compiler to insert other contract's addresses (used for libraries).
 * Compiler option to output runtime part of contracts.
 * Compile-time out of bounds check for access to fixed-size arrays by integer constants.
 * Version string includes libevmasm/libethereum's version (contains the optimizer).
 * Bugfix: Accessors for constant public state variables.
 * Bugfix: Propagate exceptions in clone contracts.
 * Bugfix: Empty single-line comments are now treated properly.
 * Bugfix: Properly check the number of indexed arguments for events.
 * Bugfix: Strings in struct constructors.

### 0.1.2 (2015-08-20)

 * Improved commandline interface.
 * Explicit conversion between `bytes` and `string`.
 * Bugfix: Value transfer used in clone contracts.
 * Bugfix: Problem with strings as mapping keys.
 * Bugfix: Prevent usage of some operators.

### 0.1.1 (2015-08-04)

 * Strings can be used as mapping keys.
 * Clone contracts.
 * Mapping members are skipped for structs in memory.
 * Use only a single stack slot for storage references.
 * Improved error message for wrong argument count. (#2456)
 * Bugfix: Fix comparison between `bytesXX` types. (#2087)
 * Bugfix: Do not allow floats for integer literals. (#2078)
 * Bugfix: Some problem with many local variables. (#2478)
 * Bugfix: Correctly initialise `string` and `bytes` state variables.
 * Bugfix: Correctly compute gas requirements for callcode.

### 0.1.0 (2015-07-10)<|MERGE_RESOLUTION|>--- conflicted
+++ resolved
@@ -1,4 +1,3 @@
-<<<<<<< HEAD
 ### 0.9.0 (unreleased)
 
 Breaking changes:
@@ -9,12 +8,9 @@
  * Commandline Interface: Assembler mode no longer enables all outputs by default.
 
 
-### 0.8.11 (unreleased)
-=======
 ### 0.8.12 (unreleased)
 
 Compiler Features:
-
 
 
 Bugfixes:
@@ -25,7 +21,6 @@
 
 
 ### 0.8.11 (2021-12-20)
->>>>>>> 4149560b
 
 Language Features:
  * General: New builtin function ``abi.encodeCall(functionPointer, (arg1, arg2, ...))`` that type-checks the arguments and returns the ABI-encoded function call data.
